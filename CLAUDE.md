# CLAUDE.md

This file provides guidance to Claude Code (claude.ai/code) when working with code in this repository.

这个文件为 Claude Code (claude.ai/code) 提供在此代码库中工作的指导。

## 项目概述

<<<<<<< HEAD
Claude Relay Service 是一个功能完整的 AI API 中转服务，支持多平台：Claude、Gemini、OpenAI、Azure OpenAI 和 AWS Bedrock。提供多账户管理、API Key 认证、代理配置和现代化 Web 管理界面。该服务作为客户端（如 SillyTavern、Claude Code、Gemini CLI、Codex）与 AI API 之间的中间件，提供认证、限流、监控等功能。

### 支持的AI平台
- **Claude**: Anthropic官方API和Claude Console（claude.ai）
- **Gemini**: Google Gemini API
- **OpenAI**: OpenAI API（通过转换到Claude格式）
- **Azure OpenAI**: Azure OpenAI服务
- **AWS Bedrock**: Amazon Bedrock Claude模型
=======
Claude Relay Service 是一个多平台 AI API 中转服务，支持 **Claude (官方/Console)、Gemini、OpenAI Responses (Codex)、AWS Bedrock、Azure OpenAI、Droid (Factory.ai)、CCR** 等多种账户类型。提供完整的多账户管理、API Key 认证、代理配置、用户管理、LDAP认证、Webhook通知和现代化 Web 管理界面。该服务作为客户端（如 Claude Code、Gemini CLI、Codex、Droid CLI、Cherry Studio 等）与 AI API 之间的中间件，提供认证、限流、监控、定价计算、成本统计等功能。
>>>>>>> c3e90823

## 核心架构

### 关键架构概念

- **统一调度系统**: 使用 unifiedClaudeScheduler、unifiedGeminiScheduler、unifiedOpenAIScheduler、droidScheduler 实现跨账户类型的智能调度
- **多账户类型支持**: 支持 claude-official、claude-console、bedrock、ccr、droid、gemini、openai-responses、azure-openai 等账户类型
- **代理认证流**: 客户端用自建API Key → 验证 → 统一调度器选择账户 → 获取账户token → 转发到对应API
- **Token管理**: 自动监控OAuth token过期并刷新，支持10秒提前刷新策略
- **代理支持**: 每个账户支持独立代理配置，OAuth token交换也通过代理进行
- **数据加密**: 敏感数据（refreshToken, accessToken, credentials）使用AES加密存储在Redis
- **粘性会话**: 支持会话级别的账户绑定，同一会话使用同一账户，确保上下文连续性
- **权限控制**: API Key支持权限配置（all/claude/gemini/openai等），控制可访问的服务类型
- **客户端限制**: 基于User-Agent的客户端识别和限制，支持ClaudeCode、Gemini-CLI等预定义客户端
- **模型黑名单**: 支持API Key级别的模型访问限制

### 主要服务组件

<<<<<<< HEAD
#### 核心服务
- **claudeRelayService.js**: 核心代理服务，处理请求转发和流式响应
- **claudeAccountService.js**: Claude OAuth账户管理，token刷新和账户选择
- **claudeConsoleAccountService.js**: Claude Console账户管理（claude.ai网站登录）
- **geminiAccountService.js**: Gemini账户管理，Google OAuth token刷新和账户选择
- **geminiRelayService.js**: Gemini API请求代理和响应处理
- **bedrockAccountService.js**: AWS Bedrock账户管理和凭据处理
- **bedrockRelayService.js**: AWS Bedrock API请求代理
- **azureOpenaiAccountService.js**: Azure OpenAI账户管理
- **azureOpenaiRelayService.js**: Azure OpenAI API代理服务
- **openaiAccountService.js**: OpenAI账户管理
- **openaiToClaude.js**: OpenAI到Claude格式的请求转换器

#### 支持服务
- **apiKeyService.js**: API Key管理，验证、限流和使用统计
- **accountGroupService.js**: 账户分组管理，支持专用账户池
- **unifiedClaudeScheduler.js**: Claude账户统一调度器
- **unifiedGeminiScheduler.js**: Gemini账户统一调度器
- **unifiedOpenAIScheduler.js**: OpenAI账户统一调度器
- **tokenRefreshService.js**: Token自动刷新服务
- **pricingService.js**: 模型价格管理和成本计算
- **rateLimitCleanupService.js**: 限流状态自动清理服务
- **userService.js**: 用户管理服务（支持LDAP集成）
- **webhookService.js**: Webhook通知服务
=======
#### 核心转发服务

- **claudeRelayService.js**: Claude官方API转发，处理OAuth认证和流式响应
- **claudeConsoleRelayService.js**: Claude Console账户转发服务
- **geminiRelayService.js**: Gemini API转发服务
- **bedrockRelayService.js**: AWS Bedrock API转发服务
- **azureOpenaiRelayService.js**: Azure OpenAI API转发服务
- **droidRelayService.js**: Droid (Factory.ai) API转发服务
- **ccrRelayService.js**: CCR账户转发服务
- **openaiResponsesRelayService.js**: OpenAI Responses (Codex) 转发服务

#### 账户管理服务

- **claudeAccountService.js**: Claude官方账户管理，OAuth token刷新和账户选择
- **claudeConsoleAccountService.js**: Claude Console账户管理
- **geminiAccountService.js**: Gemini账户管理，Google OAuth token刷新
- **bedrockAccountService.js**: AWS Bedrock账户管理
- **azureOpenaiAccountService.js**: Azure OpenAI账户管理
- **droidAccountService.js**: Droid账户管理
- **ccrAccountService.js**: CCR账户管理
- **openaiResponsesAccountService.js**: OpenAI Responses账户管理
- **openaiAccountService.js**: OpenAI兼容账户管理
- **accountGroupService.js**: 账户组管理，支持账户分组和优先级

#### 统一调度器

- **unifiedClaudeScheduler.js**: Claude多账户类型统一调度（claude-official/console/bedrock/ccr）
- **unifiedGeminiScheduler.js**: Gemini账户统一调度
- **unifiedOpenAIScheduler.js**: OpenAI兼容服务统一调度
- **droidScheduler.js**: Droid账户调度

#### 核心功能服务

- **apiKeyService.js**: API Key管理，验证、限流、使用统计、成本计算
- **userService.js**: 用户管理系统，支持用户注册、登录、API Key管理
- **pricingService.js**: 定价服务，模型价格管理和成本计算
- **costInitService.js**: 成本数据初始化服务
- **webhookService.js**: Webhook通知服务
- **webhookConfigService.js**: Webhook配置管理
- **ldapService.js**: LDAP认证服务
- **tokenRefreshService.js**: Token自动刷新服务
- **rateLimitCleanupService.js**: 速率限制状态清理服务
- **claudeCodeHeadersService.js**: Claude Code客户端请求头处理

#### 工具服务

- **oauthHelper.js**: OAuth工具，PKCE流程实现和代理支持
- **workosOAuthHelper.js**: WorkOS OAuth集成
- **openaiToClaude.js**: OpenAI格式到Claude格式的转换
>>>>>>> c3e90823

### 认证和代理流程

1. 客户端使用自建API Key（cr\_前缀格式）发送请求到对应路由（/api、/claude、/gemini、/openai、/droid等）
2. **authenticateApiKey中间件**验证API Key有效性、速率限制、权限、客户端限制、模型黑名单
3. **统一调度器**（如 unifiedClaudeScheduler）根据请求模型、会话hash、API Key权限选择最优账户
4. 检查选中账户的token有效性，过期则自动刷新（使用代理）
5. 根据账户类型调用对应的转发服务（claudeRelayService、geminiRelayService等）
6. 移除客户端API Key，使用账户凭据（OAuth Bearer token、API Key等）转发请求
7. 通过账户配置的代理发送到目标API（Anthropic、Google、AWS等）
8. 流式或非流式返回响应，捕获真实usage数据
9. 记录使用统计（input/output/cache_create/cache_read tokens）和成本计算
10. 更新速率限制计数器和并发控制

### OAuth集成

- **PKCE流程**: 完整的OAuth 2.0 PKCE实现，支持代理
- **自动刷新**: 智能token过期检测和自动刷新机制
- **代理支持**: OAuth授权和token交换全程支持代理配置
- **安全存储**: claudeAiOauth数据加密存储，包含accessToken、refreshToken、scopes

## 新增功能概览（相比旧版本）

### 多平台支持

- ✅ **Claude Console账户**: 支持Claude Console类型账户
- ✅ **AWS Bedrock**: 完整的AWS Bedrock API支持
- ✅ **Azure OpenAI**: Azure OpenAI服务支持
- ✅ **Droid (Factory.ai)**: Factory.ai API支持
- ✅ **CCR账户**: CCR凭据支持
- ✅ **OpenAI兼容**: OpenAI格式转换和Responses格式支持

### 用户和权限系统

- ✅ **用户管理**: 完整的用户注册、登录、API Key管理系统
- ✅ **LDAP认证**: 企业级LDAP/Active Directory集成
- ✅ **权限控制**: API Key级别的服务权限（all/claude/gemini/openai）
- ✅ **客户端限制**: 基于User-Agent的客户端识别和限制
- ✅ **模型黑名单**: API Key级别的模型访问控制

### 统一调度和会话管理

- ✅ **统一调度器**: 跨账户类型的智能调度系统
- ✅ **粘性会话**: 会话级账户绑定，支持自动续期
- ✅ **并发控制**: Redis Sorted Set实现的并发限制
- ✅ **负载均衡**: 自动账户选择和故障转移

### 成本和监控

- ✅ **定价服务**: 模型价格管理和自动成本计算
- ✅ **成本统计**: 详细的token使用和费用统计
- ✅ **缓存监控**: 全局缓存统计和命中率分析
- ✅ **实时指标**: 可配置窗口的实时统计（METRICS_WINDOW）

### Webhook和通知

- ✅ **Webhook系统**: 事件通知和Webhook配置管理
- ✅ **多URL支持**: 支持多个Webhook URL（逗号分隔）

### 高级功能

- ✅ **529错误处理**: 自动识别Claude过载状态并暂时排除账户
- ✅ **HTTP调试**: DEBUG_HTTP_TRAFFIC模式详细记录HTTP请求/响应
- ✅ **数据迁移**: 完整的数据导入导出工具（含加密/脱敏）
- ✅ **自动清理**: 并发计数、速率限制、临时错误状态自动清理

## 常用命令

### 基本开发命令

```bash
# 安装依赖和初始化
npm install
npm run setup                  # 生成配置和管理员凭据
npm run install:web           # 安装Web界面依赖

# 开发和运行
npm run dev                   # 开发模式（热重载）
npm start                     # 生产模式（先lint后启动）
npm test                      # 运行测试
npm run lint                  # 代码检查并修复
npm run lint:check            # 仅检查不修复
npm run format                # 格式化代码
npm run format:check          # 检查格式

# Web界面构建
npm run build:web             # 构建Web管理界面

# Docker部署
npm run docker:build          # 构建Docker镜像
npm run docker:up             # 启动Docker容器
npm run docker:down           # 停止Docker容器

# 服务管理
npm run service:start:daemon  # 后台启动（推荐）
npm run service:start         # 前台启动
npm run service:restart       # 重启服务
npm run service:restart:daemon # 后台重启
npm run service:status        # 查看服务状态
npm run service:logs          # 查看日志
npm run service:logs:follow   # 实时跟踪日志
npm run service:stop          # 停止服务

# 系统监控和管理
npm run monitor               # 增强监控脚本
npm run status                # 统一状态检查
npm run status:detail         # 详细状态信息
npm run cli                   # CLI工具入口

# 数据管理
npm run data:export           # 导出数据
npm run data:import           # 导入数据
npm run data:export:sanitized # 导出脱敏数据
npm run data:export:enhanced  # 增强导出
npm run data:export:encrypted # 加密导出
npm run data:import:enhanced  # 增强导入
npm run data:debug            # 调试Redis键值

# 价格和成本管理
npm run update:pricing        # 更新模型价格
npm run init:costs            # 初始化成本数据
npm run test:pricing-fallback # 测试价格回退机制

# 数据库迁移
npm run migrate:apikey-expiry # 迁移API Key过期时间
npm run migrate:apikey-expiry:dry # 干运行迁移
npm run migrate:fix-usage-stats # 修复使用统计数据
```

### 开发环境配置

#### 必须配置的环境变量
- `JWT_SECRET`: JWT密钥（32字符以上随机字符串）
- `ENCRYPTION_KEY`: 数据加密密钥（32字符固定长度）
- `REDIS_HOST`: Redis主机地址（默认localhost）
- `REDIS_PORT`: Redis端口（默认6379）
- `REDIS_PASSWORD`: Redis密码（可选）

#### 新增重要环境变量（可选）
- `USER_MANAGEMENT_ENABLED`: 启用用户管理系统（默认false）
- `LDAP_ENABLED`: 启用LDAP认证（默认false）
- `LDAP_URL`: LDAP服务器地址（如 ldaps://ldap.example.com:636）
- `LDAP_TLS_REJECT_UNAUTHORIZED`: LDAP证书验证（默认true）
- `WEBHOOK_ENABLED`: 启用Webhook通知（默认true）
- `WEBHOOK_URLS`: Webhook通知URL列表（逗号分隔）
- `CLAUDE_OVERLOAD_HANDLING_MINUTES`: Claude 529错误处理持续时间（分钟，0表示禁用）
- `STICKY_SESSION_TTL_HOURS`: 粘性会话TTL（小时，默认1）
- `STICKY_SESSION_RENEWAL_THRESHOLD_MINUTES`: 粘性会话续期阈值（分钟，默认0）
- `METRICS_WINDOW`: 实时指标统计窗口（分钟，1-60，默认5）
- `MAX_API_KEYS_PER_USER`: 每用户最大API Key数量（默认1）
- `ALLOW_USER_DELETE_API_KEYS`: 允许用户删除自己的API Keys（默认false）
- `DEBUG_HTTP_TRAFFIC`: 启用HTTP请求/响应调试日志（默认false，仅开发环境）
- `PROXY_USE_IPV4`: 代理使用IPv4（默认true）
- `REQUEST_TIMEOUT`: 请求超时时间（毫秒，默认600000即10分钟）

#### AWS Bedrock配置（可选）
- `CLAUDE_CODE_USE_BEDROCK`: 启用Bedrock（设置为1启用）
- `AWS_REGION`: AWS默认区域（默认us-east-1）
- `ANTHROPIC_MODEL`: Bedrock默认模型
- `ANTHROPIC_SMALL_FAST_MODEL`: Bedrock小型快速模型
- `ANTHROPIC_SMALL_FAST_MODEL_AWS_REGION`: 小型模型区域
- `CLAUDE_CODE_MAX_OUTPUT_TOKENS`: 最大输出tokens（默认4096）
- `MAX_THINKING_TOKENS`: 最大思考tokens（默认1024）
- `DISABLE_PROMPT_CACHING`: 禁用提示缓存（设置为1禁用）

#### 初始化命令
```bash
cp config/config.example.js config/config.js
cp .env.example .env
npm run setup  # 自动生成密钥并创建管理员账户
```

## Web界面功能

### OAuth账户添加流程

1. **基本信息和代理设置**: 配置账户名称、描述和代理参数
2. **OAuth授权**:
   - 生成授权URL → 用户打开链接并登录Claude Code账号
   - 授权后会显示Authorization Code → 复制并粘贴到输入框
   - 系统自动交换token并创建账户

### 核心管理功能

- **实时仪表板**: 系统统计、账户状态、使用量监控、实时指标（METRICS_WINDOW配置窗口）
- **API Key管理**: 创建、配额设置、使用统计查看、权限配置、客户端限制、模型黑名单
- **多平台账户管理**:
  - Claude账户（官方/Console）: OAuth账户添加、代理配置、状态监控
  - Gemini账户: Google OAuth授权、代理配置
  - OpenAI Responses (Codex)账户: API Key配置
  - AWS Bedrock账户: AWS凭据配置
  - Azure OpenAI账户: Azure凭据和端点配置
  - Droid账户: Factory.ai API Key配置
  - CCR账户: CCR凭据配置
- **用户管理**: 用户注册、登录、API Key分配（USER_MANAGEMENT_ENABLED启用时）
- **系统日志**: 实时日志查看，多级别过滤，HTTP调试日志（DEBUG_HTTP_TRAFFIC启用时）
- **Webhook配置**: Webhook URL管理、事件配置
- **主题系统**: 支持明亮/暗黑模式切换，自动保存用户偏好设置
- **成本分析**: 详细的token使用和成本统计（基于pricingService）
- **缓存监控**: 解密缓存统计和性能监控

## 重要端点

<<<<<<< HEAD
### API转发端点（多平台支持）

#### Claude API端点
- `POST /api/v1/messages` - 主要消息处理端点（支持流式）
- `POST /claude/v1/messages` - Claude路由别名（与/api功能相同）
- `GET /api/v1/models` - 模型列表（兼容性）
=======
### API转发端点（多路由支持）

#### Claude服务路由
- `POST /api/v1/messages` - Claude消息处理（支持流式）
- `POST /claude/v1/messages` - Claude消息处理（别名路由）
- `POST /v1/messages/count_tokens` - Token计数Beta API
- `GET /api/v1/models` - 模型列表
>>>>>>> c3e90823
- `GET /api/v1/usage` - 使用统计查询
- `GET /api/v1/key-info` - API Key信息
- `GET /v1/me` - 用户信息（Claude Code客户端需要）
- `GET /v1/organizations/:org_id/usage` - 组织使用统计

#### Gemini服务路由
- `POST /gemini/v1/models/:model:generateContent` - 标准Gemini API格式
- `POST /gemini/v1/models/:model:streamGenerateContent` - Gemini流式
- `GET /gemini/v1/models` - Gemini模型列表
- 其他Gemini兼容路由（保持向后兼容）

#### OpenAI兼容路由
- `POST /openai/v1/chat/completions` - OpenAI格式转发（支持responses格式）
- `POST /openai/claude/v1/chat/completions` - OpenAI格式转Claude
- `POST /openai/gemini/v1/chat/completions` - OpenAI格式转Gemini
- `GET /openai/v1/models` - OpenAI格式模型列表

<<<<<<< HEAD
#### Gemini API端点
- `POST /gemini/v1/models/{model}:generateContent` - Gemini消息生成
- `POST /gemini/v1/models/{model}:streamGenerateContent` - Gemini流式生成
- `GET /gemini/v1/models` - Gemini模型列表

#### OpenAI兼容端点
- `POST /openai/v1/chat/completions` - OpenAI格式到Claude转换
- `POST /openai/claude/v1/chat/completions` - OpenAI到Claude专用端点
- `POST /openai/gemini/v1/chat/completions` - OpenAI到Gemini转换
- `GET /openai/v1/models` - OpenAI兼容模型列表

#### Azure OpenAI端点
- `POST /azure/openai/deployments/{deployment}/chat/completions` - Azure OpenAI代理

### Web管理界面

- `GET /` - 根路径重定向到管理界面
- `GET /admin-next/` - 新版Web管理界面（SPA）
- `GET /web` - 旧版Web界面重定向

### 管理API端点

#### 账户管理
- `POST /admin/claude-accounts/generate-auth-url` - 生成OAuth授权URL（含代理）
- `POST /admin/claude-accounts/exchange-code` - 交换authorization code
- `POST /admin/claude-accounts` - 创建OAuth账户
- `GET /admin/claude-accounts` - 获取Claude账户列表
- `PUT /admin/claude-accounts/{id}` - 更新Claude账户
- `DELETE /admin/claude-accounts/{id}` - 删除Claude账户

#### API Key管理
- `GET /admin/api-keys` - 获取API Key列表
- `POST /admin/api-keys` - 创建新API Key
- `PUT /admin/api-keys/{id}` - 更新API Key
- `DELETE /admin/api-keys/{id}` - 删除API Key

#### 用户管理（可选功能）
- `GET /users/profile` - 获取用户档案
- `POST /users/login` - 用户登录（支持LDAP）
- `POST /users/logout` - 用户登出

#### Webhook管理
- `GET /admin/webhook/config` - 获取Webhook配置
- `POST /admin/webhook/config` - 更新Webhook配置
- `POST /admin/webhook/test` - 测试Webhook

### 系统端点

- `GET /health` - 健康检查（包含Redis、日志系统状态）
- `GET /metrics` - 系统指标和统计信息
=======
#### Droid (Factory.ai) 路由
- `POST /droid/claude/v1/messages` - Droid Claude转发
- `POST /droid/openai/v1/chat/completions` - Droid OpenAI转发

#### Azure OpenAI 路由
- `POST /azure/...` - Azure OpenAI API转发

### 管理端点

#### OAuth和账户管理
- `POST /admin/claude-accounts/generate-auth-url` - 生成OAuth授权URL（含代理）
- `POST /admin/claude-accounts/exchange-code` - 交换authorization code
- `POST /admin/claude-accounts` - 创建Claude OAuth账户
- 各平台账户CRUD端点（gemini、openai、bedrock、azure、droid、ccr）

#### 用户管理（USER_MANAGEMENT_ENABLED启用时）
- `POST /users/register` - 用户注册
- `POST /users/login` - 用户登录
- `GET /users/profile` - 用户资料
- `POST /users/api-keys` - 创建用户API Key

#### Webhook管理
- `GET /admin/webhook/configs` - 获取Webhook配置
- `POST /admin/webhook/configs` - 创建Webhook配置
- `PUT /admin/webhook/configs/:id` - 更新Webhook配置
- `DELETE /admin/webhook/configs/:id` - 删除Webhook配置

### 系统端点

- `GET /health` - 健康检查（包含组件状态、版本、内存等）
- `GET /metrics` - 系统指标（使用统计、uptime、内存）
- `GET /web` - 传统Web管理界面
- `GET /admin-next/` - 新版SPA管理界面（主界面）
>>>>>>> c3e90823
- `GET /admin/dashboard` - 系统概览数据
- `GET /apiStats/overview` - API使用统计概览

## 故障排除

### OAuth相关问题

1. **代理配置错误**: 检查代理设置是否正确，OAuth token交换也需要代理
2. **授权码无效**: 确保复制了完整的Authorization Code，没有遗漏字符
3. **Token刷新失败**: 检查refreshToken有效性和代理配置

### Gemini Token刷新问题

1. **刷新失败**: 确保 refresh_token 有效且未过期
2. **错误日志**: 查看 `logs/token-refresh-error.log` 获取详细错误信息
3. **测试脚本**: 运行 `node scripts/test-gemini-refresh.js` 测试 token 刷新

### 常见开发问题

1. **Redis连接失败**: 确认Redis服务运行，检查REDIS_HOST、REDIS_PORT、REDIS_PASSWORD配置
2. **管理员登录失败**: 检查data/init.json存在，运行npm run setup重新初始化
3. **API Key格式错误**: 确保使用cr\_前缀格式（可通过API_KEY_PREFIX配置修改）
4. **代理连接问题**: 验证SOCKS5/HTTP代理配置和认证信息，检查PROXY_USE_IPV4设置
5. **粘性会话失效**: 检查Redis中session数据，确认STICKY_SESSION_TTL_HOURS配置，通过Nginx代理时需添加 `underscores_in_headers on;`
6. **LDAP认证失败**:
   - 检查LDAP_URL、LDAP_BIND_DN、LDAP_BIND_PASSWORD配置
   - 自签名证书问题：设置 LDAP_TLS_REJECT_UNAUTHORIZED=false
   - 查看日志中的LDAP连接错误详情
7. **用户管理功能不可用**: 确认USER_MANAGEMENT_ENABLED=true，检查userService初始化
8. **Webhook通知失败**:
   - 确认WEBHOOK_ENABLED=true
   - 检查WEBHOOK_URLS格式（逗号分隔）
   - 查看logs/webhook-*.log日志
9. **统一调度器选择账户失败**:
   - 检查账户状态（status: 'active'）
   - 确认账户类型与请求路由匹配
   - 查看粘性会话绑定情况
10. **并发计数泄漏**: 系统每分钟自动清理过期并发计数（concurrency cleanup task），重启时也会自动清理
11. **速率限制未清理**: rateLimitCleanupService每5分钟自动清理过期限流状态
12. **成本统计不准确**: 运行 `npm run init:costs` 初始化成本数据，检查pricingService是否正确加载模型价格
13. **缓存命中率低**: 查看缓存监控统计，调整LRU缓存大小配置

### 调试工具

- **日志系统**: Winston结构化日志，支持不同级别，logs/目录下分类存储
  - `logs/claude-relay-*.log` - 应用主日志
  - `logs/token-refresh-error.log` - Token刷新错误
  - `logs/webhook-*.log` - Webhook通知日志
  - `logs/http-debug-*.log` - HTTP调试日志（DEBUG_HTTP_TRAFFIC=true时）
- **CLI工具**: 命令行状态查看和管理（npm run cli）
- **Web界面**: 实时日志查看和系统监控（/admin-next/）
- **健康检查**: /health端点提供系统状态（redis、logger、内存、版本等）
- **系统指标**: /metrics端点提供详细的使用统计和性能指标
- **缓存监控**: cacheMonitor提供全局缓存统计和命中率分析
- **数据导出工具**: npm run data:export 导出Redis数据进行调试
- **Redis Key调试**: npm run data:debug 查看所有Redis键

## 开发最佳实践

### 代码格式化要求

- **必须使用 Prettier 格式化所有代码**
- 后端代码（src/）：运行 `npx prettier --write <file>` 格式化
- 前端代码（web/admin-spa/）：已安装 `prettier-plugin-tailwindcss`，运行 `npx prettier --write <file>` 格式化
- 提交前检查格式：`npx prettier --check <file>`
- 格式化所有文件：`npm run format`（如果配置了此脚本）

### 前端开发特殊要求

- **响应式设计**: 必须兼容不同设备尺寸（手机、平板、桌面），使用 Tailwind CSS 响应式前缀（sm:、md:、lg:、xl:）
- **暗黑模式兼容**: 项目已集成完整的暗黑模式支持，所有新增/修改的UI组件都必须同时兼容明亮模式和暗黑模式
  - 使用 Tailwind CSS 的 `dark:` 前缀为暗黑模式提供样式
  - 文本颜色：`text-gray-700 dark:text-gray-200`
  - 背景颜色：`bg-white dark:bg-gray-800`
  - 边框颜色：`border-gray-200 dark:border-gray-700`
  - 状态颜色保持一致：`text-blue-500`、`text-green-600`、`text-red-500` 等
- **主题切换**: 使用 `stores/theme.js` 中的 `useThemeStore()` 来实现主题切换功能
- **玻璃态效果**: 保持现有的玻璃态设计风格，在暗黑模式下调整透明度和背景色
- **图标和交互**: 确保所有图标、按钮、交互元素在两种模式下都清晰可见且易于操作

### 代码修改原则

- 对现有文件进行修改时，首先检查代码库的现有模式和风格
- 尽可能重用现有的服务和工具函数，避免重复代码
- 遵循项目现有的错误处理和日志记录模式
- 敏感数据必须使用加密存储（参考 claudeAccountService.js 中的加密实现）

### 测试和质量保证

- 运行 `npm run lint` 进行代码风格检查（使用 ESLint）
- 运行 `npm test` 执行测试套件（Jest + SuperTest 配置）
- 在修改核心服务后，使用 CLI 工具验证功能：`npm run cli status`
- 检查日志文件 `logs/claude-relay-*.log` 确认服务正常运行
- 注意：当前项目缺少实际测试文件，建议补充单元测试和集成测试

### 开发工作流

- **功能开发**: 始终从理解现有代码开始，重用已有的服务和模式
- **调试流程**: 使用 Winston 日志 + Web 界面实时日志查看 + CLI 状态工具
- **代码审查**: 关注安全性（加密存储）、性能（异步处理）、错误处理
- **部署前检查**: 运行 lint → 测试 CLI 功能 → 检查日志 → Docker 构建

### 常见文件位置

- 核心服务逻辑：`src/services/` 目录（30+服务文件）
- 路由处理：`src/routes/` 目录（api.js、admin.js、geminiRoutes.js、openaiRoutes.js等13个路由文件）
- 中间件：`src/middleware/` 目录（auth.js、browserFallback.js、debugInterceptor.js等）
- 配置管理：`config/config.js`（完整的多平台配置）
- Redis 模型：`src/models/redis.js`
- 工具函数：`src/utils/` 目录
  - `logger.js` - 日志系统
  - `oauthHelper.js` - OAuth工具
  - `proxyHelper.js` - 代理工具
  - `sessionHelper.js` - 会话管理
  - `cacheMonitor.js` - 缓存监控
  - `costCalculator.js` - 成本计算
  - `rateLimitHelper.js` - 速率限制
  - `webhookNotifier.js` - Webhook通知
  - `tokenMask.js` - Token脱敏
  - `workosOAuthHelper.js` - WorkOS OAuth
  - `modelHelper.js` - 模型工具
  - `inputValidator.js` - 输入验证
- CLI工具：`cli/index.js` 和 `src/cli/` 目录
- 脚本目录：`scripts/` 目录
  - `setup.js` - 初始化脚本
  - `manage.js` - 服务管理
  - `migrate-apikey-expiry.js` - API Key过期迁移
  - `fix-usage-stats.js` - 使用统计修复
  - `data-transfer.js` / `data-transfer-enhanced.js` - 数据导入导出
  - `update-model-pricing.js` - 模型价格更新
  - `test-pricing-fallback.js` - 价格回退测试
  - `debug-redis-keys.js` - Redis调试
- 前端主题管理：`web/admin-spa/src/stores/theme.js`
- 前端组件：`web/admin-spa/src/components/` 目录
- 前端页面：`web/admin-spa/src/views/` 目录
- 初始化数据：`data/init.json`（管理员凭据存储）
- 日志目录：`logs/`（各类日志文件）

### 重要架构决策

- **统一调度系统**: 使用统一调度器（unifiedClaudeScheduler等）实现跨账户类型的智能调度，支持粘性会话、负载均衡、故障转移
- **多账户类型支持**: 支持8种账户类型（claude-official、claude-console、bedrock、ccr、droid、gemini、openai-responses、azure-openai）
- **加密存储**: 所有敏感数据（OAuth token、refreshToken、credentials）都使用 AES 加密存储在 Redis
- **独立代理**: 每个账户支持独立的代理配置（SOCKS5/HTTP），包括OAuth授权流程
- **API Key哈希**: 使用SHA-256哈希存储，支持自定义前缀（默认 `cr_`）
- **权限系统**: API Key支持细粒度权限控制（all/claude/gemini/openai等）
- **请求流程**: API Key验证（含权限、客户端、模型黑名单） → 统一调度器选择账户 → Token刷新（如需）→ 请求转发 → Usage捕获 → 成本计算
- **流式响应**: 支持SSE流式响应，实时捕获真实usage数据，客户端断开时自动清理资源（AbortController）
- **粘性会话**: 基于请求内容hash的会话绑定，同一会话始终使用同一账户，支持自动续期
- **自动清理**: 定时清理任务（过期Key、错误账户、临时错误、并发计数、速率限制状态）
- **缓存优化**: 多层LRU缓存（解密缓存、账户缓存），全局缓存监控和统计
- **成本追踪**: 实时token使用统计（input/output/cache_create/cache_read）和成本计算（基于pricingService）
- **并发控制**: Redis Sorted Set实现的并发计数，支持自动过期清理
- **客户端识别**: 基于User-Agent的客户端限制，支持预定义客户端（ClaudeCode、Gemini-CLI等）
- **错误处理**: 529错误自动标记账户过载状态，配置时长内自动排除该账户

### 核心数据流和性能优化

- **哈希映射优化**: API Key 验证从 O(n) 优化到 O(1) 查找
- **智能 Usage 捕获**: 从 SSE 流中解析真实的 token 使用数据
- **多维度统计**: 支持按时间、模型、用户的实时使用统计
- **异步处理**: 非阻塞的统计记录和日志写入
- **原子操作**: Redis 管道操作确保数据一致性

### 安全和容错机制

- **多层加密**: API Key 哈希 + OAuth Token AES 加密
- **零信任验证**: 每个请求都需要完整的认证链
- **优雅降级**: Redis 连接失败时的回退机制
- **自动重试**: 指数退避重试策略和错误隔离
- **资源清理**: 客户端断开时的自动清理机制

## 项目特定注意事项

### Redis 数据结构

<<<<<<< HEAD
#### 账户管理
- **API Keys**: `api_key:{id}` (详细信息) + `api_key_hash:{hash}` (快速查找)
- **Claude 账户**: `claude_account:{id}` (加密的 OAuth 数据)
- **Claude Console账户**: `claude_console_account:{id}` (claude.ai网站账户)
- **Gemini 账户**: `gemini_account:{id}` (Google OAuth数据)
- **Bedrock 账户**: `bedrock_account:{id}` (AWS凭据信息)
- **Azure OpenAI账户**: `azure_account:{id}` (Azure服务信息)
- **OpenAI 账户**: `openai_account:{id}` (OpenAI API密钥)

#### 用户和权限
- **管理员**: `admin:{id}` + `admin_username:{username}` (用户名映射)
- **用户**: `user:{id}` + `user_username:{username}` (LDAP用户映射)
- **会话**: `session:{token}` (JWT 会话管理)
- **管理员凭据**: `admin_credentials` (管理员登录信息)

#### 统计和监控
- **使用统计**: `usage:daily:{date}:{key}:{model}` (多维度统计)
- **成本统计**: `cost:daily:{date}:{key}:{model}` (成本追踪)
- **系统信息**: `system_info` (系统状态缓存)
- **限流状态**: `rate_limit:{key}:{window}` (API Key限流状态)

#### 账户调度和状态
- **账户调度**: `scheduler:{platform}:next_account` (下一个可用账户)
- **账户错误状态**: `account_error:{platform}:{id}` (账户错误追踪)
- **粘性会话**: `sticky_session:{key}:{platform}` (会话关联)
- **Token刷新锁**: `token_refresh_lock:{id}` (防止并发刷新)
=======
- **API Keys**:
  - `api_key:{id}` - API Key详细信息（含权限、客户端限制、模型黑名单等）
  - `api_key_hash:{hash}` - 哈希到ID的快速映射
  - `api_key_usage:{keyId}` - 使用统计数据
  - `api_key_cost:{keyId}` - 成本统计数据
- **账户数据**（多类型）:
  - `claude_account:{id}` - Claude官方账户（加密的OAuth数据）
  - `claude_console_account:{id}` - Claude Console账户
  - `gemini_account:{id}` - Gemini账户
  - `openai_responses_account:{id}` - OpenAI Responses账户
  - `bedrock_account:{id}` - AWS Bedrock账户
  - `azure_openai_account:{id}` - Azure OpenAI账户
  - `droid_account:{id}` - Droid账户
  - `ccr_account:{id}` - CCR账户
- **用户管理**:
  - `user:{id}` - 用户信息
  - `user_email:{email}` - 邮箱到用户ID映射
  - `user_session:{token}` - 用户会话
- **管理员**:
  - `admin:{id}` - 管理员信息
  - `admin_username:{username}` - 用户名映射
  - `admin_credentials` - 管理员凭据（从data/init.json同步）
- **会话管理**:
  - `session:{token}` - JWT会话管理
  - `sticky_session:{sessionHash}` - 粘性会话账户绑定
  - `session_window:{accountId}` - 账户会话窗口
- **使用统计**:
  - `usage:daily:{date}:{key}:{model}` - 按日期、Key、模型的使用统计
  - `usage:account:{accountId}:{date}` - 按账户的使用统计
  - `usage:global:{date}` - 全局使用统计
- **速率限制**:
  - `rate_limit:{keyId}:{window}` - 速率限制计数器
  - `rate_limit_state:{accountId}` - 账户限流状态
  - `overload:{accountId}` - 账户过载状态（529错误）
- **并发控制**:
  - `concurrency:{accountId}` - Redis Sorted Set实现的并发计数
- **Webhook配置**:
  - `webhook_config:{id}` - Webhook配置
- **系统信息**:
  - `system_info` - 系统状态缓存
  - `model_pricing` - 模型价格数据（pricingService）
>>>>>>> c3e90823

### 流式响应处理

- 支持 SSE (Server-Sent Events) 流式传输，实时推送响应数据
- 自动从SSE流中解析真实usage数据（input/output/cache_create/cache_read tokens）
- 客户端断开时通过 AbortController 清理资源和并发计数
- 错误时发送适当的 SSE 错误事件（带时间戳和错误类型）
- 支持大文件流式传输（REQUEST_TIMEOUT配置超时时间）
- 禁用Nagle算法确保数据立即发送（socket.setNoDelay）
- 设置 `X-Accel-Buffering: no` 禁用Nginx缓冲

### CLI 工具使用示例

```bash
# API Key管理
<<<<<<< HEAD
npm run cli keys create -- --name "MyApp" --limit 1000  # 创建API Key
npm run cli keys list                                    # 列出所有API Keys
npm run cli keys delete -- --id <keyId>                 # 删除API Key
npm run cli keys usage -- --id <keyId>                  # 查看使用统计

# 系统状态
npm run cli status                                       # 查看系统状态
npm run cli stats                                        # 查看统计信息
npm run cli health                                       # 健康检查

# Claude账户管理
npm run cli accounts list                                # 列出所有账户
npm run cli accounts claude list                         # 列出Claude账户
npm run cli accounts gemini list                         # 列出Gemini账户
npm run cli accounts refresh <accountId>                 # 刷新指定账户token
npm run cli accounts test <accountId>                    # 测试账户连接

# 管理员操作
npm run cli admin create -- --username admin2           # 创建管理员
npm run cli admin reset-password -- --username admin    # 重置密码
npm run cli admin login                                  # 管理员登录

# 数据管理
npm run cli data export                                  # 导出数据
npm run cli data import -- --file backup.json           # 导入数据
npm run cli data cleanup                                 # 清理过期数据

# 调试和测试
npm run cli debug redis                                  # Redis调试信息
npm run cli debug accounts                               # 账户调试信息
npm run cli test api -- --key <apiKey>                  # 测试API Key
npm run cli test account -- --id <accountId>            # 测试账户
```

### 脚本工具使用

```bash
# 管理脚本（推荐使用）
./scripts/manage.sh                                      # 交互式管理菜单
./scripts/manage.sh install                              # 一键安装
./scripts/manage.sh start                                # 启动服务
./scripts/manage.sh stop                                 # 停止服务
./scripts/manage.sh restart                              # 重启服务
./scripts/manage.sh status                               # 查看状态
./scripts/manage.sh update                               # 更新服务

# 监控脚本
./scripts/monitor-enhanced.sh                            # 增强监控
./scripts/status-unified.sh                              # 统一状态检查
./scripts/status-unified.sh --detail                     # 详细状态信息

# 测试脚本
node scripts/test-gemini-refresh.js                      # 测试Gemini token刷新
node scripts/test-api-response.js                        # 测试API响应
node scripts/test-bedrock-models.js                      # 测试Bedrock模型
node scripts/test-group-scheduling.js                    # 测试分组调度

# 数据迁移脚本
node scripts/migrate-apikey-expiry.js                    # 迁移API Key过期时间
node scripts/fix-usage-stats.js                          # 修复使用统计
node scripts/generate-test-data.js                       # 生成测试数据
=======
npm run cli keys create -- --name "MyApp" --limit 1000
npm run cli keys list
npm run cli keys delete -- --id <keyId>
npm run cli keys update -- --id <keyId> --limit 2000

# 系统状态查看
npm run cli status  # 查看系统概况
npm run status  # 统一状态脚本
npm run status:detail  # 详细状态

# Claude账户管理
npm run cli accounts list
npm run cli accounts refresh <accountId>
npm run cli accounts add -- --name "Account1"

# Gemini账户管理
npm run cli gemini list
npm run cli gemini add -- --name "Gemini1"

# 管理员操作
npm run cli admin create -- --username admin2
npm run cli admin reset-password -- --username admin
npm run cli admin list

# 数据管理
npm run data:export  # 导出Redis数据
npm run data:export:sanitized  # 导出脱敏数据
npm run data:export:enhanced  # 增强导出（含解密）
npm run data:export:encrypted  # 导出加密数据
npm run data:import  # 导入数据
npm run data:import:enhanced  # 增强导入
npm run data:debug  # 调试Redis键

# 数据迁移和修复
npm run migrate:apikey-expiry  # API Key过期时间迁移
npm run migrate:apikey-expiry:dry  # 干跑模式
npm run migrate:fix-usage-stats  # 修复使用统计

# 成本和定价
npm run init:costs  # 初始化成本数据
npm run update:pricing  # 更新模型价格
npm run test:pricing-fallback  # 测试价格回退

# 监控
npm run monitor  # 增强监控脚本
>>>>>>> c3e90823
```

# important-instruction-reminders

Do what has been asked; nothing more, nothing less.
NEVER create files unless they're absolutely necessary for achieving your goal.
ALWAYS prefer editing an existing file to creating a new one.
NEVER proactively create documentation files (\*.md) or README files. Only create documentation files if explicitly requested by the User.
<<<<<<< HEAD





 现在我已经读取了三个关键的文件：
  1. claudeRelayService.js - 核心请求代理服务
  2. claudeCodeHeadersService.js - Claude Code headers管理  
  3. unifiedClaudeScheduler.js - 统一的账户调度器

  基于这些代码，我可以完整地回答用户的问题了。让我分析一下：

  关键逻辑分析

  1. 人数控制和均衡人数

  从 unifiedClaudeScheduler.js 可以看出：
  - 第620-632行：_sortAccountsByPriority() 方法实现了负载均衡
  - 优先级相同时，按最后使用时间排序（最久未使用的优先）
  - 这实现了基于优先级的轮询调度

  2. 优先级机制

  - 第455行、504行等：每个账户都有 priority 字段，默认为50
  - 第623-625行：数字越小优先级越高
  - 第627-631行：优先级相同时按最后使用时间排序

  3. 并发控制和分发机制

  - 没有直接的并发限制逻辑，但有多种状态管理：
    - 限流状态 (rate limited)
    - 过载状态 (overloaded) 
    - 错误状态 (error, blocked, temp_error)
    - 额度超额 (quota exceeded)

  4. Token粘性机制

  - 第82-83行：通过 sessionHelper.generateSessionHash(requestBody) 生成会话哈希

  - 第230-261行：检查是否有已映射的账户
  - 第787-864行：完整的会话映射管理逻辑
  - 第810-813行：TTL配置，默认1小时

  5. 供应商分发机制

  会话映射和供应商路由是系统的核心调度策略。selectAccountForApiKey() 
  方法支持多平台分发，包括Claude官方、Claude Console、Bedrock和CCR。系统通过供应商前缀路由实现精细化  
  的账户分配，确保请求能够精准地路由到最合适的服务提供商。

● 基于这两个文件的代码分析，我来详细解答你的问题：

  🎯 核心调度逻辑分析

  1. 人数控制和均衡策略

  负载均衡实现：unifiedClaudeScheduler.js:620-632 
  _sortAccountsByPriority(accounts) {
    return accounts.sort((a, b) => {
      // 首先按优先级排序（数字越小优先级越高）
      if (a.priority !== b.priority) {
        return a.priority - b.priority
      }
      // 优先级相同时，按最后使用时间排序（最久未使用的优先）
      const aLastUsed = new Date(a.lastUsedAt || 0).getTime()
      const bLastUsed = new Date(b.lastUsedAt || 0).getTime()
      return aLastUsed - bLastUsed
    })
  }

  人数均衡机制：
  - ✅ 基于优先级的轮询调度：优先级相同的账户会按最后使用时间轮换
  - ✅ 最少使用优先：lastUsedAt 字段确保最久未使用的账户优先被选择
  - ✅ 多账户池支持：支持 Claude官方、Claude Console、Bedrock、CCR 多个账户池

  2. 优先级机制详解

  优先级配置：unifiedClaudeScheduler.js:455
  priority: parseInt(account.priority) || 50  // 默认优先级50

  优先级规则：
  - 🔢 数字越小优先级越高（1 > 10 > 50）
  - 🎯 优先级对应调度顺序，不是直接对应人数
  - ⚖️ 相同优先级内实现负载均衡（按最后使用时间轮换）

  3. 并发处理和供应商分发

  并发超限时的处理逻辑：

  当某个账户遇到问题时，系统会自动切换：

  // claudeRelayService.js:243-254 - 检测到限流时
  if (isRateLimited) {
    await unifiedClaudeScheduler.markAccountRateLimited(
      accountId, accountType, sessionHash, rateLimitResetTimestamp
    )
  }

  多供应商分发机制：unifiedClaudeScheduler.js:127-139
  // 解析供应商前缀
  const { vendor, baseModel } = parseVendorPrefixedModel(requestedModel)

  // 如果是 CCR 前缀，只在 CCR 账户池中选择
  if (vendor === 'ccr') {
    return await this._selectCcrAccount(apiKeyData, sessionHash, effectiveModel)
  }

  错误状态管理：
  - 🚫 rate_limited - 429错误自动标记
  - 🔐 unauthorized - 401错误自动标记
  - 🚧 blocked - 403错误自动标记
  - 🔥 overloaded - 529错误自动标记
  - ⚠️ temp_error - 5xx错误累计标记

  4. Token粘性机制（缓存计算保持）

  会话粘性实现：unifiedClaudeScheduler.js:230-261

  // 检查是否有已映射的账户
  if (sessionHash) {
    const mappedAccount = await this._getSessionMapping(sessionHash)
    if (mappedAccount) {
      const isAvailable = await this._isAccountAvailable(
        mappedAccount.accountId, mappedAccount.accountType, effectiveModel
      )
      if (isAvailable) {
        return mappedAccount  // 使用相同账户保持缓存
      }
    }
  }

  粘性配置：unifiedClaudeScheduler.js:810-813
  const ttlHours = appConfig.session?.stickyTtlHours || 1  // 默认1小时
  const ttlSeconds = Math.max(1, Math.floor(ttlHours * 60 * 60))

  粘性特点：
  - 🔄 智能续期：使用频繁时自动延长TTL
  - 🎯 账户绑定：同一会话始终使用相同账户
  - 🧹  自动清理：账户不可用时自动清除粘性映射

  💡 回答你的具体问题

  Q1: 如何控制人数和均衡人数？

  - 通过设置账户的 priority 字段控制优先级
  - 相同优先级账户间自动负载均衡（最少使用优先）
  - 可以通过账户分组 (group:) 实现专用账户池

  Q2: 优先级是否对应人数？

  - 不是直接对应，优先级控制的是调度顺序
  - 低优先级数字的账户优先被选择
  - 相同优先级内通过 lastUsedAt 实现轮换

  Q3: 并发超了怎么处理？

  - 系统会自动检测各种错误状态并标记账户
  - 不可用账户会被跳过，自动选择其他可用账户
  - 支持跨供应商分发：可以从 Claude 切换到 Bedrock 等

  Q4: Token粘性是否保持供应商？

  - 是的，会话粘性确保同一 sessionHash 使用相同账户
  - 这正是为了保持缓存计算的连续性
  - 默认1小时TTL，可配置延长

  🔧 配置建议

  1. 人数控制：设置不同的 priority 值（1-100）
  2. 负载均衡：相同优先级的账户会自动轮换
  3. 并发处理：系统自动容错，无需手动干预
  4. 缓存保持：会话粘性默认开启，确保计算连续性

  这个架构设计得相当完善，既支持灵活的负载均衡，又保证了会话的连续性。





  ================================================================


  🔍 多终端场景下的供应商分配深度分析

  基于对核心代码的分析，我来详细回答你关于多终端缓存命中的担忧：

  📋 关键发现：会话哈希生成机制（sessionHelper.js:11-143）      

  会话哈希的生成优先级：

  1. 最高优先级：metadata.user_id 中的 session_xxx
  2. 次优先级：带有 cache_control: {"type": "ephemeral"} 的内容哈希
  3. 第三优先级：system 内容哈希
  4. 兜底策略：第一条消息内容哈希

  🎯 多终端场景分析

  情况1：使用相同提示内容

  // 终端A和终端B使用相同的system内容或缓存内容
  const sessionHashA = crypto.createHash('sha256').update(systemText).digest('hex').substring(0,      
  32)
  const sessionHashB = crypto.createHash('sha256').update(systemText).digest('hex').substring(0,      
  32)
  // sessionHashA === sessionHashB ✅ 会命中同一账户

  结果：会使用同一供应商账户 - ✅ 缓存命中

  情况2：使用不同提示内容

  // 终端A：system = "你是AI助手A"
  // 终端B：system = "你是AI助手B" 
  // 生成的sessionHash完全不同

  结果：会分配到不同供应商账户 - ❌ 缓存不命中

  🔗 粘性会话机制（unifiedClaudeScheduler.js:230-261）

  // 检查是否有已映射的账户
  if (sessionHash) {
    const mappedAccount = await this._getSessionMapping(sessionHash)
    if (mappedAccount && isAvailable) {
      // 🎯 使用相同账户保持缓存
      await this._extendSessionMappingTTL(sessionHash)
      return mappedAccount  // 相同sessionHash总是返回相同账户
    }
  }

  ⚡ 实际场景分析

  场景A：Claude Code 多终端（高概率缓存命中）

  # 所有终端都使用相同的system prompt
  终端1：system = "你是Claude，Anthropic的AI助手..."
  终端2：system = "你是Claude，Anthropic的AI助手..."
  终端3：system = "你是Claude，Anthropic的AI助手..."
  结果：所有终端 → 相同sessionHash → 相同供应商账户 → ✅ 缓存完美命中

  场景B：不同应用/不同配置（缓存不命中）

  # 不同的system内容
  SillyTavern：system = "你是角色A，性格活泼..."
  Cursor：system = "你是代码助手，专门帮助编程..."
  自定义脚本：system = "你是翻译助手..."
  结果：不同sessionHash → 不同供应商账户 → ❌ 缓存不命中

  🛠️ 优化建议

  1. 统一Session ID（推荐）

  在多终端使用时主动传入统一的session标识：

  // 所有终端使用相同的user_id
  const requestBody = {
    metadata: {
      user_id: "session_12345678-abcd-1234-5678-123456789abc"  // 36位UUID
    },
    // ... 其他内容
  }

  2. 使用Cache Control标记

  对需要缓存的内容添加ephemeral标记：

  const requestBody = {
    system: [
      {
        type: "text",
        text: "你是AI助手...",
        cache_control: { type: "ephemeral" }  // 标记为可缓存
      }
    ]
  }

  📊 TTL和续期机制（unifiedClaudeScheduler.js:810-864）

  // 默认配置
  const ttlHours = appConfig.session?.stickyTtlHours || 1  // 1小时TTL
  const renewalThresholdMinutes = appConfig.session?.renewalThresholdMinutes || 0

  // 智能续期：频繁使用时自动延长
  if (remainingTTL < threshold) {
    await client.expire(key, fullTTL)  // 续期到完整TTL
  }

  🎯 最终答案

  对于你的担忧 - "就怕没命中缓存"：

  1. 如果多终端使用相同内容：✅ 会命中同一供应商账户，缓存完美利用
  2. 如果多终端使用不同内容：❌ 会分配不同账户，缓存无法共享

  关键建议：
  - 确保所有终端使用统一的system prompt或相同的metadata.user_id
  - 考虑在客户端配置中设置固定的session标识符
  - 利用Anthropic的prompt caching机制，添加cache_control标记

  这个设计既保证了缓存的有效利用，又避免了不同会话间的缓存混乱，是一个很好的平衡。



  







  问题分析

  这个错误 [dumb-init] /usr/local/bin/docker-entrypoint.sh: No such file or directory 说明：
要将项目中的和目录/usr/local/bin的一起执行sed -i 's/\r$//' docker-entrypoint.sh即可解决

  1. Docker 镜像构建成功了（否则不会到 ENTRYPOINT 这步）
  2. 但是 docker-entrypoint.sh 文件没有被正确复制到镜像中

  可能的原因

  1. 文件换行符问题（最常见）

  Windows 打包的文件包含 \r\n (CRLF)，Linux 需要 \n (LF)

  2. 文件权限问题

  在 Windows 打包时可能丢失了执行权限

  3. 文件编码问题

  文件可能包含特殊字符或BOM

  请提供这些信息

  在服务器上执行，给我结果：

  # 1. 检查文件是否真的存在
  ls -la docker-entrypoint.sh

  # 2. 检查文件内容格式（看第一行）
  head -1 docker-entrypoint.sh | cat -A

  # 3. 检查完整文件格式
  file docker-entrypoint.sh

  快速修复方案

  如果是换行符问题，执行这个：

  # 修复换行符
  dos2unix docker-entrypoint.sh
  # 或者用sed
  sed -i 's/\r$//' docker-entrypoint.sh

  # 设置权限
  chmod +x docker-entrypoint.sh

  # 重新构建
  docker-compose down
  docker-compose up --build -d

  给我看看检查命令的结果，我就能确定具体问题了。
  有修改过前端就在本地执行 
  npm run build:web             # 构建Web管理界面


  网络设置：
把这个域名加到黑名单，不让他访问网络：(作用是屏蔽claude code收集数据服务，防止咱们被封号)
具体位：修改  /etc/hosts 增加一行：127.0.0.1 statsig.anthropic.com


如果有什么新的报错账号过滤要在代码里面添加
  // 📋 获取所有Claude Console账户
  async getAllAccounts() {
    try {
      const client = redis.getClientSafe()
      const keys = await client.keys(`${this.ACCOUNT_KEY_PREFIX}*`)
      const accounts = []

      for (const key of keys) {
        // 🔧 跳过非账户键（如 slow_responses、5xx_errors 等辅助数据）
        if (
          key.includes(':slow_responses') ||
          key.includes(':5xx_errors') ||
          key.includes(':temp_error')
        ) {
          continue
        }
=======
````
>>>>>>> c3e90823
<|MERGE_RESOLUTION|>--- conflicted
+++ resolved
@@ -6,18 +6,7 @@
 
 ## 项目概述
 
-<<<<<<< HEAD
-Claude Relay Service 是一个功能完整的 AI API 中转服务，支持多平台：Claude、Gemini、OpenAI、Azure OpenAI 和 AWS Bedrock。提供多账户管理、API Key 认证、代理配置和现代化 Web 管理界面。该服务作为客户端（如 SillyTavern、Claude Code、Gemini CLI、Codex）与 AI API 之间的中间件，提供认证、限流、监控等功能。
-
-### 支持的AI平台
-- **Claude**: Anthropic官方API和Claude Console（claude.ai）
-- **Gemini**: Google Gemini API
-- **OpenAI**: OpenAI API（通过转换到Claude格式）
-- **Azure OpenAI**: Azure OpenAI服务
-- **AWS Bedrock**: Amazon Bedrock Claude模型
-=======
 Claude Relay Service 是一个多平台 AI API 中转服务，支持 **Claude (官方/Console)、Gemini、OpenAI Responses (Codex)、AWS Bedrock、Azure OpenAI、Droid (Factory.ai)、CCR** 等多种账户类型。提供完整的多账户管理、API Key 认证、代理配置、用户管理、LDAP认证、Webhook通知和现代化 Web 管理界面。该服务作为客户端（如 Claude Code、Gemini CLI、Codex、Droid CLI、Cherry Studio 等）与 AI API 之间的中间件，提供认证、限流、监控、定价计算、成本统计等功能。
->>>>>>> c3e90823
 
 ## 核心架构
 
@@ -36,32 +25,6 @@
 
 ### 主要服务组件
 
-<<<<<<< HEAD
-#### 核心服务
-- **claudeRelayService.js**: 核心代理服务，处理请求转发和流式响应
-- **claudeAccountService.js**: Claude OAuth账户管理，token刷新和账户选择
-- **claudeConsoleAccountService.js**: Claude Console账户管理（claude.ai网站登录）
-- **geminiAccountService.js**: Gemini账户管理，Google OAuth token刷新和账户选择
-- **geminiRelayService.js**: Gemini API请求代理和响应处理
-- **bedrockAccountService.js**: AWS Bedrock账户管理和凭据处理
-- **bedrockRelayService.js**: AWS Bedrock API请求代理
-- **azureOpenaiAccountService.js**: Azure OpenAI账户管理
-- **azureOpenaiRelayService.js**: Azure OpenAI API代理服务
-- **openaiAccountService.js**: OpenAI账户管理
-- **openaiToClaude.js**: OpenAI到Claude格式的请求转换器
-
-#### 支持服务
-- **apiKeyService.js**: API Key管理，验证、限流和使用统计
-- **accountGroupService.js**: 账户分组管理，支持专用账户池
-- **unifiedClaudeScheduler.js**: Claude账户统一调度器
-- **unifiedGeminiScheduler.js**: Gemini账户统一调度器
-- **unifiedOpenAIScheduler.js**: OpenAI账户统一调度器
-- **tokenRefreshService.js**: Token自动刷新服务
-- **pricingService.js**: 模型价格管理和成本计算
-- **rateLimitCleanupService.js**: 限流状态自动清理服务
-- **userService.js**: 用户管理服务（支持LDAP集成）
-- **webhookService.js**: Webhook通知服务
-=======
 #### 核心转发服务
 
 - **claudeRelayService.js**: Claude官方API转发，处理OAuth认证和流式响应
@@ -111,7 +74,6 @@
 - **oauthHelper.js**: OAuth工具，PKCE流程实现和代理支持
 - **workosOAuthHelper.js**: WorkOS OAuth集成
 - **openaiToClaude.js**: OpenAI格式到Claude格式的转换
->>>>>>> c3e90823
 
 ### 认证和代理流程
 
@@ -315,14 +277,6 @@
 
 ## 重要端点
 
-<<<<<<< HEAD
-### API转发端点（多平台支持）
-
-#### Claude API端点
-- `POST /api/v1/messages` - 主要消息处理端点（支持流式）
-- `POST /claude/v1/messages` - Claude路由别名（与/api功能相同）
-- `GET /api/v1/models` - 模型列表（兼容性）
-=======
 ### API转发端点（多路由支持）
 
 #### Claude服务路由
@@ -330,7 +284,6 @@
 - `POST /claude/v1/messages` - Claude消息处理（别名路由）
 - `POST /v1/messages/count_tokens` - Token计数Beta API
 - `GET /api/v1/models` - 模型列表
->>>>>>> c3e90823
 - `GET /api/v1/usage` - 使用统计查询
 - `GET /api/v1/key-info` - API Key信息
 - `GET /v1/me` - 用户信息（Claude Code客户端需要）
@@ -348,58 +301,6 @@
 - `POST /openai/gemini/v1/chat/completions` - OpenAI格式转Gemini
 - `GET /openai/v1/models` - OpenAI格式模型列表
 
-<<<<<<< HEAD
-#### Gemini API端点
-- `POST /gemini/v1/models/{model}:generateContent` - Gemini消息生成
-- `POST /gemini/v1/models/{model}:streamGenerateContent` - Gemini流式生成
-- `GET /gemini/v1/models` - Gemini模型列表
-
-#### OpenAI兼容端点
-- `POST /openai/v1/chat/completions` - OpenAI格式到Claude转换
-- `POST /openai/claude/v1/chat/completions` - OpenAI到Claude专用端点
-- `POST /openai/gemini/v1/chat/completions` - OpenAI到Gemini转换
-- `GET /openai/v1/models` - OpenAI兼容模型列表
-
-#### Azure OpenAI端点
-- `POST /azure/openai/deployments/{deployment}/chat/completions` - Azure OpenAI代理
-
-### Web管理界面
-
-- `GET /` - 根路径重定向到管理界面
-- `GET /admin-next/` - 新版Web管理界面（SPA）
-- `GET /web` - 旧版Web界面重定向
-
-### 管理API端点
-
-#### 账户管理
-- `POST /admin/claude-accounts/generate-auth-url` - 生成OAuth授权URL（含代理）
-- `POST /admin/claude-accounts/exchange-code` - 交换authorization code
-- `POST /admin/claude-accounts` - 创建OAuth账户
-- `GET /admin/claude-accounts` - 获取Claude账户列表
-- `PUT /admin/claude-accounts/{id}` - 更新Claude账户
-- `DELETE /admin/claude-accounts/{id}` - 删除Claude账户
-
-#### API Key管理
-- `GET /admin/api-keys` - 获取API Key列表
-- `POST /admin/api-keys` - 创建新API Key
-- `PUT /admin/api-keys/{id}` - 更新API Key
-- `DELETE /admin/api-keys/{id}` - 删除API Key
-
-#### 用户管理（可选功能）
-- `GET /users/profile` - 获取用户档案
-- `POST /users/login` - 用户登录（支持LDAP）
-- `POST /users/logout` - 用户登出
-
-#### Webhook管理
-- `GET /admin/webhook/config` - 获取Webhook配置
-- `POST /admin/webhook/config` - 更新Webhook配置
-- `POST /admin/webhook/test` - 测试Webhook
-
-### 系统端点
-
-- `GET /health` - 健康检查（包含Redis、日志系统状态）
-- `GET /metrics` - 系统指标和统计信息
-=======
 #### Droid (Factory.ai) 路由
 - `POST /droid/claude/v1/messages` - Droid Claude转发
 - `POST /droid/openai/v1/chat/completions` - Droid OpenAI转发
@@ -433,7 +334,6 @@
 - `GET /metrics` - 系统指标（使用统计、uptime、内存）
 - `GET /web` - 传统Web管理界面
 - `GET /admin-next/` - 新版SPA管理界面（主界面）
->>>>>>> c3e90823
 - `GET /admin/dashboard` - 系统概览数据
 - `GET /apiStats/overview` - API使用统计概览
 
@@ -610,34 +510,6 @@
 
 ### Redis 数据结构
 
-<<<<<<< HEAD
-#### 账户管理
-- **API Keys**: `api_key:{id}` (详细信息) + `api_key_hash:{hash}` (快速查找)
-- **Claude 账户**: `claude_account:{id}` (加密的 OAuth 数据)
-- **Claude Console账户**: `claude_console_account:{id}` (claude.ai网站账户)
-- **Gemini 账户**: `gemini_account:{id}` (Google OAuth数据)
-- **Bedrock 账户**: `bedrock_account:{id}` (AWS凭据信息)
-- **Azure OpenAI账户**: `azure_account:{id}` (Azure服务信息)
-- **OpenAI 账户**: `openai_account:{id}` (OpenAI API密钥)
-
-#### 用户和权限
-- **管理员**: `admin:{id}` + `admin_username:{username}` (用户名映射)
-- **用户**: `user:{id}` + `user_username:{username}` (LDAP用户映射)
-- **会话**: `session:{token}` (JWT 会话管理)
-- **管理员凭据**: `admin_credentials` (管理员登录信息)
-
-#### 统计和监控
-- **使用统计**: `usage:daily:{date}:{key}:{model}` (多维度统计)
-- **成本统计**: `cost:daily:{date}:{key}:{model}` (成本追踪)
-- **系统信息**: `system_info` (系统状态缓存)
-- **限流状态**: `rate_limit:{key}:{window}` (API Key限流状态)
-
-#### 账户调度和状态
-- **账户调度**: `scheduler:{platform}:next_account` (下一个可用账户)
-- **账户错误状态**: `account_error:{platform}:{id}` (账户错误追踪)
-- **粘性会话**: `sticky_session:{key}:{platform}` (会话关联)
-- **Token刷新锁**: `token_refresh_lock:{id}` (防止并发刷新)
-=======
 - **API Keys**:
   - `api_key:{id}` - API Key详细信息（含权限、客户端限制、模型黑名单等）
   - `api_key_hash:{hash}` - 哈希到ID的快速映射
@@ -679,7 +551,6 @@
 - **系统信息**:
   - `system_info` - 系统状态缓存
   - `model_pricing` - 模型价格数据（pricingService）
->>>>>>> c3e90823
 
 ### 流式响应处理
 
@@ -695,69 +566,6 @@
 
 ```bash
 # API Key管理
-<<<<<<< HEAD
-npm run cli keys create -- --name "MyApp" --limit 1000  # 创建API Key
-npm run cli keys list                                    # 列出所有API Keys
-npm run cli keys delete -- --id <keyId>                 # 删除API Key
-npm run cli keys usage -- --id <keyId>                  # 查看使用统计
-
-# 系统状态
-npm run cli status                                       # 查看系统状态
-npm run cli stats                                        # 查看统计信息
-npm run cli health                                       # 健康检查
-
-# Claude账户管理
-npm run cli accounts list                                # 列出所有账户
-npm run cli accounts claude list                         # 列出Claude账户
-npm run cli accounts gemini list                         # 列出Gemini账户
-npm run cli accounts refresh <accountId>                 # 刷新指定账户token
-npm run cli accounts test <accountId>                    # 测试账户连接
-
-# 管理员操作
-npm run cli admin create -- --username admin2           # 创建管理员
-npm run cli admin reset-password -- --username admin    # 重置密码
-npm run cli admin login                                  # 管理员登录
-
-# 数据管理
-npm run cli data export                                  # 导出数据
-npm run cli data import -- --file backup.json           # 导入数据
-npm run cli data cleanup                                 # 清理过期数据
-
-# 调试和测试
-npm run cli debug redis                                  # Redis调试信息
-npm run cli debug accounts                               # 账户调试信息
-npm run cli test api -- --key <apiKey>                  # 测试API Key
-npm run cli test account -- --id <accountId>            # 测试账户
-```
-
-### 脚本工具使用
-
-```bash
-# 管理脚本（推荐使用）
-./scripts/manage.sh                                      # 交互式管理菜单
-./scripts/manage.sh install                              # 一键安装
-./scripts/manage.sh start                                # 启动服务
-./scripts/manage.sh stop                                 # 停止服务
-./scripts/manage.sh restart                              # 重启服务
-./scripts/manage.sh status                               # 查看状态
-./scripts/manage.sh update                               # 更新服务
-
-# 监控脚本
-./scripts/monitor-enhanced.sh                            # 增强监控
-./scripts/status-unified.sh                              # 统一状态检查
-./scripts/status-unified.sh --detail                     # 详细状态信息
-
-# 测试脚本
-node scripts/test-gemini-refresh.js                      # 测试Gemini token刷新
-node scripts/test-api-response.js                        # 测试API响应
-node scripts/test-bedrock-models.js                      # 测试Bedrock模型
-node scripts/test-group-scheduling.js                    # 测试分组调度
-
-# 数据迁移脚本
-node scripts/migrate-apikey-expiry.js                    # 迁移API Key过期时间
-node scripts/fix-usage-stats.js                          # 修复使用统计
-node scripts/generate-test-data.js                       # 生成测试数据
-=======
 npm run cli keys create -- --name "MyApp" --limit 1000
 npm run cli keys list
 npm run cli keys delete -- --id <keyId>
@@ -803,7 +611,6 @@
 
 # 监控
 npm run monitor  # 增强监控脚本
->>>>>>> c3e90823
 ```
 
 # important-instruction-reminders
@@ -812,311 +619,6 @@
 NEVER create files unless they're absolutely necessary for achieving your goal.
 ALWAYS prefer editing an existing file to creating a new one.
 NEVER proactively create documentation files (\*.md) or README files. Only create documentation files if explicitly requested by the User.
-<<<<<<< HEAD
-
-
-
-
-
- 现在我已经读取了三个关键的文件：
-  1. claudeRelayService.js - 核心请求代理服务
-  2. claudeCodeHeadersService.js - Claude Code headers管理  
-  3. unifiedClaudeScheduler.js - 统一的账户调度器
-
-  基于这些代码，我可以完整地回答用户的问题了。让我分析一下：
-
-  关键逻辑分析
-
-  1. 人数控制和均衡人数
-
-  从 unifiedClaudeScheduler.js 可以看出：
-  - 第620-632行：_sortAccountsByPriority() 方法实现了负载均衡
-  - 优先级相同时，按最后使用时间排序（最久未使用的优先）
-  - 这实现了基于优先级的轮询调度
-
-  2. 优先级机制
-
-  - 第455行、504行等：每个账户都有 priority 字段，默认为50
-  - 第623-625行：数字越小优先级越高
-  - 第627-631行：优先级相同时按最后使用时间排序
-
-  3. 并发控制和分发机制
-
-  - 没有直接的并发限制逻辑，但有多种状态管理：
-    - 限流状态 (rate limited)
-    - 过载状态 (overloaded) 
-    - 错误状态 (error, blocked, temp_error)
-    - 额度超额 (quota exceeded)
-
-  4. Token粘性机制
-
-  - 第82-83行：通过 sessionHelper.generateSessionHash(requestBody) 生成会话哈希
-
-  - 第230-261行：检查是否有已映射的账户
-  - 第787-864行：完整的会话映射管理逻辑
-  - 第810-813行：TTL配置，默认1小时
-
-  5. 供应商分发机制
-
-  会话映射和供应商路由是系统的核心调度策略。selectAccountForApiKey() 
-  方法支持多平台分发，包括Claude官方、Claude Console、Bedrock和CCR。系统通过供应商前缀路由实现精细化  
-  的账户分配，确保请求能够精准地路由到最合适的服务提供商。
-
-● 基于这两个文件的代码分析，我来详细解答你的问题：
-
-  🎯 核心调度逻辑分析
-
-  1. 人数控制和均衡策略
-
-  负载均衡实现：unifiedClaudeScheduler.js:620-632 
-  _sortAccountsByPriority(accounts) {
-    return accounts.sort((a, b) => {
-      // 首先按优先级排序（数字越小优先级越高）
-      if (a.priority !== b.priority) {
-        return a.priority - b.priority
-      }
-      // 优先级相同时，按最后使用时间排序（最久未使用的优先）
-      const aLastUsed = new Date(a.lastUsedAt || 0).getTime()
-      const bLastUsed = new Date(b.lastUsedAt || 0).getTime()
-      return aLastUsed - bLastUsed
-    })
-  }
-
-  人数均衡机制：
-  - ✅ 基于优先级的轮询调度：优先级相同的账户会按最后使用时间轮换
-  - ✅ 最少使用优先：lastUsedAt 字段确保最久未使用的账户优先被选择
-  - ✅ 多账户池支持：支持 Claude官方、Claude Console、Bedrock、CCR 多个账户池
-
-  2. 优先级机制详解
-
-  优先级配置：unifiedClaudeScheduler.js:455
-  priority: parseInt(account.priority) || 50  // 默认优先级50
-
-  优先级规则：
-  - 🔢 数字越小优先级越高（1 > 10 > 50）
-  - 🎯 优先级对应调度顺序，不是直接对应人数
-  - ⚖️ 相同优先级内实现负载均衡（按最后使用时间轮换）
-
-  3. 并发处理和供应商分发
-
-  并发超限时的处理逻辑：
-
-  当某个账户遇到问题时，系统会自动切换：
-
-  // claudeRelayService.js:243-254 - 检测到限流时
-  if (isRateLimited) {
-    await unifiedClaudeScheduler.markAccountRateLimited(
-      accountId, accountType, sessionHash, rateLimitResetTimestamp
-    )
-  }
-
-  多供应商分发机制：unifiedClaudeScheduler.js:127-139
-  // 解析供应商前缀
-  const { vendor, baseModel } = parseVendorPrefixedModel(requestedModel)
-
-  // 如果是 CCR 前缀，只在 CCR 账户池中选择
-  if (vendor === 'ccr') {
-    return await this._selectCcrAccount(apiKeyData, sessionHash, effectiveModel)
-  }
-
-  错误状态管理：
-  - 🚫 rate_limited - 429错误自动标记
-  - 🔐 unauthorized - 401错误自动标记
-  - 🚧 blocked - 403错误自动标记
-  - 🔥 overloaded - 529错误自动标记
-  - ⚠️ temp_error - 5xx错误累计标记
-
-  4. Token粘性机制（缓存计算保持）
-
-  会话粘性实现：unifiedClaudeScheduler.js:230-261
-
-  // 检查是否有已映射的账户
-  if (sessionHash) {
-    const mappedAccount = await this._getSessionMapping(sessionHash)
-    if (mappedAccount) {
-      const isAvailable = await this._isAccountAvailable(
-        mappedAccount.accountId, mappedAccount.accountType, effectiveModel
-      )
-      if (isAvailable) {
-        return mappedAccount  // 使用相同账户保持缓存
-      }
-    }
-  }
-
-  粘性配置：unifiedClaudeScheduler.js:810-813
-  const ttlHours = appConfig.session?.stickyTtlHours || 1  // 默认1小时
-  const ttlSeconds = Math.max(1, Math.floor(ttlHours * 60 * 60))
-
-  粘性特点：
-  - 🔄 智能续期：使用频繁时自动延长TTL
-  - 🎯 账户绑定：同一会话始终使用相同账户
-  - 🧹  自动清理：账户不可用时自动清除粘性映射
-
-  💡 回答你的具体问题
-
-  Q1: 如何控制人数和均衡人数？
-
-  - 通过设置账户的 priority 字段控制优先级
-  - 相同优先级账户间自动负载均衡（最少使用优先）
-  - 可以通过账户分组 (group:) 实现专用账户池
-
-  Q2: 优先级是否对应人数？
-
-  - 不是直接对应，优先级控制的是调度顺序
-  - 低优先级数字的账户优先被选择
-  - 相同优先级内通过 lastUsedAt 实现轮换
-
-  Q3: 并发超了怎么处理？
-
-  - 系统会自动检测各种错误状态并标记账户
-  - 不可用账户会被跳过，自动选择其他可用账户
-  - 支持跨供应商分发：可以从 Claude 切换到 Bedrock 等
-
-  Q4: Token粘性是否保持供应商？
-
-  - 是的，会话粘性确保同一 sessionHash 使用相同账户
-  - 这正是为了保持缓存计算的连续性
-  - 默认1小时TTL，可配置延长
-
-  🔧 配置建议
-
-  1. 人数控制：设置不同的 priority 值（1-100）
-  2. 负载均衡：相同优先级的账户会自动轮换
-  3. 并发处理：系统自动容错，无需手动干预
-  4. 缓存保持：会话粘性默认开启，确保计算连续性
-
-  这个架构设计得相当完善，既支持灵活的负载均衡，又保证了会话的连续性。
-
-
-
-
-
-  ================================================================
-
-
-  🔍 多终端场景下的供应商分配深度分析
-
-  基于对核心代码的分析，我来详细回答你关于多终端缓存命中的担忧：
-
-  📋 关键发现：会话哈希生成机制（sessionHelper.js:11-143）      
-
-  会话哈希的生成优先级：
-
-  1. 最高优先级：metadata.user_id 中的 session_xxx
-  2. 次优先级：带有 cache_control: {"type": "ephemeral"} 的内容哈希
-  3. 第三优先级：system 内容哈希
-  4. 兜底策略：第一条消息内容哈希
-
-  🎯 多终端场景分析
-
-  情况1：使用相同提示内容
-
-  // 终端A和终端B使用相同的system内容或缓存内容
-  const sessionHashA = crypto.createHash('sha256').update(systemText).digest('hex').substring(0,      
-  32)
-  const sessionHashB = crypto.createHash('sha256').update(systemText).digest('hex').substring(0,      
-  32)
-  // sessionHashA === sessionHashB ✅ 会命中同一账户
-
-  结果：会使用同一供应商账户 - ✅ 缓存命中
-
-  情况2：使用不同提示内容
-
-  // 终端A：system = "你是AI助手A"
-  // 终端B：system = "你是AI助手B" 
-  // 生成的sessionHash完全不同
-
-  结果：会分配到不同供应商账户 - ❌ 缓存不命中
-
-  🔗 粘性会话机制（unifiedClaudeScheduler.js:230-261）
-
-  // 检查是否有已映射的账户
-  if (sessionHash) {
-    const mappedAccount = await this._getSessionMapping(sessionHash)
-    if (mappedAccount && isAvailable) {
-      // 🎯 使用相同账户保持缓存
-      await this._extendSessionMappingTTL(sessionHash)
-      return mappedAccount  // 相同sessionHash总是返回相同账户
-    }
-  }
-
-  ⚡ 实际场景分析
-
-  场景A：Claude Code 多终端（高概率缓存命中）
-
-  # 所有终端都使用相同的system prompt
-  终端1：system = "你是Claude，Anthropic的AI助手..."
-  终端2：system = "你是Claude，Anthropic的AI助手..."
-  终端3：system = "你是Claude，Anthropic的AI助手..."
-  结果：所有终端 → 相同sessionHash → 相同供应商账户 → ✅ 缓存完美命中
-
-  场景B：不同应用/不同配置（缓存不命中）
-
-  # 不同的system内容
-  SillyTavern：system = "你是角色A，性格活泼..."
-  Cursor：system = "你是代码助手，专门帮助编程..."
-  自定义脚本：system = "你是翻译助手..."
-  结果：不同sessionHash → 不同供应商账户 → ❌ 缓存不命中
-
-  🛠️ 优化建议
-
-  1. 统一Session ID（推荐）
-
-  在多终端使用时主动传入统一的session标识：
-
-  // 所有终端使用相同的user_id
-  const requestBody = {
-    metadata: {
-      user_id: "session_12345678-abcd-1234-5678-123456789abc"  // 36位UUID
-    },
-    // ... 其他内容
-  }
-
-  2. 使用Cache Control标记
-
-  对需要缓存的内容添加ephemeral标记：
-
-  const requestBody = {
-    system: [
-      {
-        type: "text",
-        text: "你是AI助手...",
-        cache_control: { type: "ephemeral" }  // 标记为可缓存
-      }
-    ]
-  }
-
-  📊 TTL和续期机制（unifiedClaudeScheduler.js:810-864）
-
-  // 默认配置
-  const ttlHours = appConfig.session?.stickyTtlHours || 1  // 1小时TTL
-  const renewalThresholdMinutes = appConfig.session?.renewalThresholdMinutes || 0
-
-  // 智能续期：频繁使用时自动延长
-  if (remainingTTL < threshold) {
-    await client.expire(key, fullTTL)  // 续期到完整TTL
-  }
-
-  🎯 最终答案
-
-  对于你的担忧 - "就怕没命中缓存"：
-
-  1. 如果多终端使用相同内容：✅ 会命中同一供应商账户，缓存完美利用
-  2. 如果多终端使用不同内容：❌ 会分配不同账户，缓存无法共享
-
-  关键建议：
-  - 确保所有终端使用统一的system prompt或相同的metadata.user_id
-  - 考虑在客户端配置中设置固定的session标识符
-  - 利用Anthropic的prompt caching机制，添加cache_control标记
-
-  这个设计既保证了缓存的有效利用，又避免了不同会话间的缓存混乱，是一个很好的平衡。
-
-
-
-  
-
-
-
 
 
 
@@ -1198,7 +700,4 @@
           key.includes(':temp_error')
         ) {
           continue
-        }
-=======
-````
->>>>>>> c3e90823
+        }