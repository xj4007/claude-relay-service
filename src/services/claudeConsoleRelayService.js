const axios = require('axios')
const { v4: uuidv4 } = require('uuid')
const claudeConsoleAccountService = require('./claudeConsoleAccountService')
const claudeCodeHeadersService = require('./claudeCodeHeadersService')
const claudeCodeRequestEnhancer = require('./claudeCodeRequestEnhancer')
const responseCacheService = require('./responseCacheService')
const { StreamTimeoutMonitor } = require('../utils/streamHelpers')
const logger = require('../utils/logger')
const config = require('../../config/config')

class ClaudeConsoleRelayService {
  constructor() {
    this.defaultUserAgent = 'claude-cli/1.0.119 (external, cli)'
  }

  // 🛡️ 错误信息智能脱敏处理 - 供应商错误（含中文）脱敏，官方错误（纯英文）透传
  _sanitizeErrorMessage(statusCode, originalError = '', accountId = '') {
    const timestamp = new Date().toISOString()

    // 记录原始错误到日志（用于调试）
    logger.error(`🔍 Original error (Account: ${accountId}, Status: ${statusCode}):`)
    logger.error(`📋 Error type: ${typeof originalError}`)
    logger.error(`📋 Error length: ${originalError?.length || 'N/A'}`)

    // 根据类型打印详细信息
    if (typeof originalError === 'string') {
      logger.error(`📋 Error string (first 2000 chars):`)
      logger.error(originalError.substring(0, 2000))
    } else if (typeof originalError === 'object' && originalError !== null) {
      try {
        const jsonStr = JSON.stringify(originalError, null, 2)
        logger.error(`📋 Error object JSON (first 2000 chars):`)
        logger.error(jsonStr.substring(0, 2000))
      } catch (e) {
        logger.error('📋 Error stringify failed:', e.message)
        logger.error('📋 Error toString:', String(originalError).substring(0, 2000))
      }
    } else {
      logger.error('📋 Error value:', originalError)
    }

    // 解析错误内容为字符串
    let errorText = ''
    if (typeof originalError === 'string') {
      errorText = originalError
    } else if (originalError && typeof originalError === 'object') {
      try {
        errorText = JSON.stringify(originalError)
      } catch (e) {
        errorText = String(originalError)
      }
    } else {
      errorText = String(originalError)
    }

    // 🔍 检查是否包含中文字符 - 中文 = 供应商错误，英文 = Claude官方错误
    const containsChinese = /[\u4e00-\u9fff]/.test(errorText)

    // 💥 精简错误日志 - 一行关键信息
    logger.error(
      `❌ [${statusCode}] Account: ${accountId} | Type: ${containsChinese ? 'Vendor' : 'Official'} | Error: ${errorText.substring(0, 200)}`
    )

    if (containsChinese) {
      // 🛡️ 供应商错误 - 脱敏处理
      switch (statusCode) {
        case 401:
          return {
            error: {
              type: 'authentication_error',
              message: '服务认证失败，请稍后重试'
            },
            timestamp
          }

        case 403:
          return {
            error: {
              type: 'permission_error',
              message: '访问权限不足，请稍后重试'
            },
            timestamp
          }

        case 429:
          return {
            error: {
              type: 'rate_limit_error',
              message: '请求频率过高，请稍后重试'
            },
            timestamp
          }

        case 529:
          return {
            error: {
              type: 'overloaded_error',
              message: '服务负载过高，系统正在切换账号，请稍后重试'
            },
            timestamp
          }

        case 500:
        case 502:
        case 503:
        case 504:
          return {
            error: {
              type: 'server_error',
              message: '服务暂时不可用，系统正在切换账号，请稍后重试'
            },
            timestamp
          }

        default:
          return {
            error: {
              type: 'service_error',
              message: '服务出现异常，请稍后重试'
            },
            timestamp
          }
      }
    } else {
      // 🔍 Claude官方错误 - 直接透传

      // 尝试解析并返回原始错误结构
      try {
        const parsedError =
          typeof originalError === 'string' ? JSON.parse(originalError) : originalError

        // 如果解析成功且有正确的错误结构，直接返回并添加时间戳
        if (parsedError && typeof parsedError === 'object') {
          return {
            ...parsedError,
            timestamp
          }
        }
      } catch (e) {
        // JSON解析失败，构造标准格式
      }

      // 构造标准错误格式返回原始英文错误
      return {
        error: {
          type: 'api_error',
          message: errorText || 'Unknown error occurred'
        },
        timestamp
      }
    }
  }

  // 🛡️ 流式响应错误脱敏处理
  _sendSanitizedStreamError(responseStream, statusCode, originalError = '', accountId = '') {
    if (responseStream.destroyed) {
      return
    }

    const sanitizedError = this._sanitizeErrorMessage(statusCode, originalError, accountId)

    // 发送脱敏后的错误事件
    responseStream.write('event: error\n')
    responseStream.write(`data: ${JSON.stringify(sanitizedError)}\n\n`)
    responseStream.end()
  }

  // 🚀 转发请求到Claude Console API
  async relayRequest(
    requestBody,
    apiKeyData,
    clientRequest,
    clientResponse,
    clientHeaders,
    accountId,
    options = {}
  ) {
    let abortController = null
    let account = null
    let accountRequestId = null
    let concurrencyDecremented = false

    // 并发清理函数
    const cleanupConcurrency = async () => {
      if (accountRequestId && !concurrencyDecremented) {
        concurrencyDecremented = true
        await claudeConsoleAccountService
          .decrAccountConcurrency(accountId, accountRequestId)
          .catch((err) => logger.error('Failed to decrement account concurrency:', err))
      }
    }

    try {
      // 获取账户信息
      account = await claudeConsoleAccountService.getAccount(accountId)
      if (!account) {
        throw new Error('Claude Console Claude account not found')
      }

      // 🔢 检查账户并发限制
      const accountConcurrencyLimit = parseInt(account.accountConcurrencyLimit) || 0
      if (accountConcurrencyLimit > 0) {
        const { v4: uuidv4 } = require('uuid')
        accountRequestId = uuidv4()

        const currentConcurrency = await claudeConsoleAccountService.incrAccountConcurrency(
          accountId,
          accountRequestId,
          600 // 10分钟租期
        )

        if (currentConcurrency > accountConcurrencyLimit) {
          // 超过限制，立即释放
          await cleanupConcurrency()

          logger.warn(
            `🚦 Account concurrency limit exceeded: ${account.name} (${currentConcurrency - 1}/${accountConcurrencyLimit})`
          )

          // 返回特殊错误，让调度器重试其他账户
          const error = new Error('ACCOUNT_CONCURRENCY_EXCEEDED')
          error.accountConcurrencyExceeded = true
          error.currentConcurrency = currentConcurrency - 1
          error.concurrencyLimit = accountConcurrencyLimit
          throw error
        }

        logger.info(
          `📈 Account concurrency: ${account.name} (${currentConcurrency}/${accountConcurrencyLimit})`
        )
      }

      // 处理模型映射
      let mappedModel = requestBody.model
      if (
        account.supportedModels &&
        typeof account.supportedModels === 'object' &&
        !Array.isArray(account.supportedModels)
      ) {
        const newModel = claudeConsoleAccountService.getMappedModel(
          account.supportedModels,
          requestBody.model
        )
        if (newModel !== requestBody.model) {
          mappedModel = newModel
        }
      }

      // 📍 请求开始 - 精简到一行
      const vendor = claudeCodeHeadersService.detectSpecialVendor(account)
      logger.info(
        `📤 [REQ] Key: ${apiKeyData.name} | Acc: ${account.name} | Model: ${requestBody.model}${mappedModel !== requestBody.model ? '→' + mappedModel : ''} | Vendor: ${vendor?.vendorName || 'std'}`
      )

      // 创建修改后的请求体
      let modifiedRequestBody = {
        ...requestBody,
        model: mappedModel
      }

      // 🎯 检查响应缓存（仅非流式请求）
      const isStreamRequest = requestBody.stream === true
      const cacheKey = responseCacheService.generateCacheKey(modifiedRequestBody, mappedModel)

      if (!isStreamRequest && cacheKey) {
        const cachedResponse = await responseCacheService.getCachedResponse(cacheKey)
        if (cachedResponse) {
          // 缓存命中，直接返回
          logger.info(
            `🎯 [CACHE-HIT] Returning cached response | Key: ${apiKeyData.name} | Acc: ${account.name}`
          )
          return {
            statusCode: cachedResponse.statusCode,
            headers: cachedResponse.headers,
            body: cachedResponse.body,
            usage: cachedResponse.usage
          }
        }
      }

      // 检查是否需要特殊处理请求体
      if (claudeCodeHeadersService.needsSpecialRequestBody(account)) {
        modifiedRequestBody = this._processSpecialVendorRequestBody(modifiedRequestBody)
      }

      // 模型兼容性检查已经在调度器中完成，这里不需要再检查

      // 创建代理agent
      const proxyAgent = claudeConsoleAccountService._createProxyAgent(account.proxy)

      // 创建AbortController用于取消请求
      abortController = new AbortController()

      // 📊 记录请求开始时间（用于性能诊断）
      const requestStartTime = Date.now()
      let clientDisconnected = false
      let clientDisconnectTime = null

      // 🔧 智能延迟取消机制：客户端断开后等待上游响应
      const handleClientDisconnect = () => {
        clientDisconnected = true
        clientDisconnectTime = Date.now()
        const elapsedTime = clientDisconnectTime - requestStartTime

        // 检查是否启用延迟取消
        const waitConfig = config.upstreamWaitAfterClientDisconnect
        if (!waitConfig || !waitConfig.enabled) {
          // 禁用延迟取消，立即中止
          logger.info(
            `🔌 Client disconnected after ${elapsedTime}ms, aborting immediately (delay disabled) | Acc: ${account.name}`
          )
          if (abortController && !abortController.signal.aborted) {
            abortController.abort()
          }
          return
        }

        // 获取等待时间配置（非流式请求）
        const waitTime = waitConfig.nonStream || 60000

        logger.info(
          `🔌 Client disconnected after ${elapsedTime}ms, waiting ${waitTime}ms for upstream response | Acc: ${account.name}`
        )

        // ⏳ 延迟取消上游请求（给上游更多时间完成）
        setTimeout(() => {
          if (abortController && !abortController.signal.aborted) {
            const totalWaitTime = Date.now() - requestStartTime
            logger.warn(
              `⏰ Upstream timeout after ${totalWaitTime}ms (waited ${waitTime}ms after client disconnect), aborting request | Acc: ${account.name}`
            )

            // ⚠️ 不降级：这是客户端提前断开导致的，不是上游慢
            logger.info(
              `ℹ️ Not marking account as slow - client disconnected before upstream could respond | Acc: ${account.name}`
            )

            abortController.abort()
          }
        }, waitTime)
      }

      // 监听客户端断开事件
      if (clientRequest) {
        clientRequest.once('close', handleClientDisconnect)
      }
      if (clientResponse) {
        clientResponse.once('close', handleClientDisconnect)
      }

      // 构建完整的API URL
      const cleanUrl = account.apiUrl.replace(/\/$/, '') // 移除末尾斜杠
      let apiEndpoint

      if (options.customPath) {
        // 如果指定了自定义路径（如 count_tokens），使用它
        const baseUrl = cleanUrl.replace(/\/v1\/messages$/, '') // 移除已有的 /v1/messages
        apiEndpoint = `${baseUrl}${options.customPath}`
      } else {
        // 默认使用 messages 端点
        apiEndpoint = cleanUrl.endsWith('/v1/messages') ? cleanUrl : `${cleanUrl}/v1/messages`
      }

      // 为特殊供应商添加 beta=true 查询参数
      if (claudeCodeHeadersService.needsBetaParam(account)) {
        const separator = apiEndpoint.includes('?') ? '&' : '?'
        apiEndpoint += `${separator}beta=true`
      }

      // 过滤客户端请求头
      const filteredHeaders = this._filterClientHeaders(clientHeaders)

      // 决定使用的 User-Agent：优先使用账户自定义的，否则根据模型动态生成
      const userAgent =
        account.userAgent ||
        claudeCodeHeadersService.getUserAgentForModel(modifiedRequestBody.model)

      // 构建请求头，对特殊供应商特殊处理
      let requestHeaders
      if (claudeCodeHeadersService.needsSpecialHeaders(account)) {
        // 特殊供应商使用专用请求头
        try {
          requestHeaders = claudeCodeHeadersService.getSpecialVendorHeaders(
            account.apiKey,
            modifiedRequestBody.model
          )
        } catch (error) {
          // 如果方法失败，使用手动构建的请求头
          const betaHeader = claudeCodeRequestEnhancer.getBetaHeader(modifiedRequestBody.model)

          requestHeaders = {
            Authorization: `Bearer ${account.apiKey}`,
            'content-type': 'application/json',
            'anthropic-version': '2023-06-01',
            'User-Agent': userAgent,
            'x-app': 'cli',
            'anthropic-dangerous-direct-browser-access': 'true',
            'anthropic-beta': betaHeader,
            Accept: 'application/json',
            Connection: 'keep-alive'
          }
          logger.warn(`⚠️ Fallback to manual headers: ${error.message}`)
        }
      } else {
        // ✅ 使用 claudeCodeHeadersService 获取完整的 Claude Code headers
        const claudeCodeHeaders = await claudeCodeHeadersService.getAccountHeaders(
          accountId,
          account,
          modifiedRequestBody.model
        )

        // 标准请求头：合并 Claude Code headers
        requestHeaders = {
          'Content-Type': 'application/json',
          'anthropic-version': '2023-06-01',
          'User-Agent': userAgent,
          ...claudeCodeHeaders, // ✅ 添加完整的 Claude Code headers
          ...filteredHeaders // 保留客户端的其他 headers
        }

        // 根据 API Key 格式选择认证方式
        if (account.apiKey && account.apiKey.startsWith('sk-ant-')) {
          requestHeaders['x-api-key'] = account.apiKey
        } else {
          requestHeaders['Authorization'] = `Bearer ${account.apiKey}`
        }
      }

      // 准备请求配置
      const requestConfig = {
        method: 'POST',
        url: apiEndpoint,
        data: modifiedRequestBody,
        headers: requestHeaders,
        httpsAgent: proxyAgent,
        timeout: config.requestTimeout || 600000,
        signal: abortController.signal,
        validateStatus: () => true // 接受所有状态码
      }

      // 添加beta header如果需要
      if (options.betaHeader) {
        requestConfig.headers['anthropic-beta'] = options.betaHeader
      }

      // 发送请求
      const response = await axios(requestConfig)

      // 📊 计算上游响应时间
      const upstreamDuration = Date.now() - requestStartTime

      // 移除监听器
      if (clientRequest) {
        clientRequest.removeListener('close', handleClientDisconnect)
      }
      if (clientResponse) {
        clientResponse.removeListener('close', handleClientDisconnect)
      }

      // ✅ 请求成功 - 包含响应时间诊断
      if (clientDisconnected) {
        // 客户端已断开，但上游还是返回了结果
        logger.info(
          `✅ [RESP-DELAYED] Status: ${response.status} | Acc: ${account.name} | Upstream: ${upstreamDuration}ms | Client disconnected at ${clientDisconnectTime - requestStartTime}ms`
        )
        // 🎯 这种情况说明不是上游慢，而是客户端超时设置太短
        logger.warn(
          `⚠️ Client timeout too short! Upstream responded in ${upstreamDuration}ms but client already disconnected`
        )

        // 💾 缓存响应（仅非流式且成功的响应）
        if (!isStreamRequest && response.status === 200 && cacheKey && response.data) {
          // 解析usage信息（如果有）
          let usage = null
          if (response.data.usage) {
            usage = response.data.usage
          }

          responseCacheService
            .cacheResponse(
              cacheKey,
              {
                statusCode: response.status,
                headers: response.headers,
                body: response.data,
                usage: usage
              },
              180 // TTL: 3分钟
            )
            .catch((err) => {
              logger.error(`❌ Failed to cache response: ${err.message}`)
            })
        }
      } else {
        // 正常响应
        const responseTimeEmoji =
          upstreamDuration > 10000 ? '🐌' : upstreamDuration > 5000 ? '⏱️' : '⚡'
        logger.info(
          `✅ [RESP] Status: ${response.status} | Acc: ${account.name} | ${responseTimeEmoji} ${upstreamDuration}ms`
        )

        // 📊 记录超慢响应用于监控（>60秒），但不自动降级
        // 原因：慢但成功的请求可能是正常的复杂任务（大上下文、Prompt Caching首次缓存、复杂推理等）
        // 如需调整账户优先级，管理员可通过 Web 界面手动操作
        if (upstreamDuration > 60000) {
          logger.info(
            `🐌 Very slow response: ${upstreamDuration}ms | Acc: ${account.name} | 请求成功，仅记录用于监控`
          )
        }
      }

      // 检查错误状态并相应处理
      if (response.status === 401) {
        await claudeConsoleAccountService.markAccountUnauthorized(accountId)
        // 返回脱敏后的错误信息
        const sanitizedError = this._sanitizeErrorMessage(response.status, response.data, accountId)
        return {
          statusCode: response.status,
          headers: { 'Content-Type': 'application/json' },
          body: JSON.stringify(sanitizedError),
          accountId
        }
      } else if (response.status === 429) {
        // 收到429先检查是否因为超过了手动配置的每日额度
        await claudeConsoleAccountService.checkQuotaUsage(accountId).catch((err) => {
          logger.error('❌ Failed to check quota after 429 error:', err)
        })

        await claudeConsoleAccountService.markAccountRateLimited(accountId)
        // 返回脱敏后的错误信息
        const sanitizedError = this._sanitizeErrorMessage(response.status, response.data, accountId)
        return {
          statusCode: response.status,
          headers: { 'Content-Type': 'application/json' },
          body: JSON.stringify(sanitizedError),
          accountId
        }
      } else if (response.status === 529) {
        await claudeConsoleAccountService.markAccountOverloaded(accountId)
        // 返回脱敏后的错误信息
        const sanitizedError = this._sanitizeErrorMessage(response.status, response.data, accountId)
        return {
          statusCode: response.status,
          headers: { 'Content-Type': 'application/json' },
          body: JSON.stringify(sanitizedError),
          accountId
        }
      } else if (response.status === 403) {
        await this._handleVendorConcurrencyLimit(accountId, account, response.data)
        const sanitizedError = this._sanitizeErrorMessage(response.status, response.data, accountId)
        return {
          statusCode: response.status,
          headers: { 'Content-Type': 'application/json' },
          body: JSON.stringify(sanitizedError),
          accountId
        }
      } else if (response.status >= 500 && response.status <= 504) {
        // 🔥 5xx错误处理：记录错误并检查是否需要标记为temp_error
        // ⚠️ 特殊处理504：如果客户端已断开，504可能是中间网关超时，不是真正的上游失败
        if (response.status === 504 && clientDisconnected) {
          logger.warn(
            `⚠️ 504 Gateway Timeout while client disconnected - likely intermediate proxy timeout, not marking account as error | Acc: ${account.name}`
          )
          // 不记录为服务器错误，因为上游可能稍后成功
        } else {
          // 其他5xx错误或客户端未断开时的504，正常记录错误
          await this._handleServerError(accountId, response.status, response.data, requestBody.model)
        }

        // 返回脱敏后的错误信息
        const sanitizedError = this._sanitizeErrorMessage(response.status, response.data, accountId)
        return {
          statusCode: response.status,
          headers: { 'Content-Type': 'application/json' },
          body: JSON.stringify(sanitizedError),
          accountId
        }
      } else if (response.status >= 400) {
        // 返回脱敏后的错误信息
        const sanitizedError = this._sanitizeErrorMessage(response.status, response.data, accountId)
        return {
          statusCode: response.status,
          headers: { 'Content-Type': 'application/json' },
          body: JSON.stringify(sanitizedError),
          accountId
        }
      } else if (response.status === 200 || response.status === 201) {
        // 如果请求成功，检查并移除错误状态
        const isRateLimited = await claudeConsoleAccountService.isAccountRateLimited(accountId)
        if (isRateLimited) {
          await claudeConsoleAccountService.removeAccountRateLimit(accountId)
        }
        const isOverloaded = await claudeConsoleAccountService.isAccountOverloaded(accountId)
        if (isOverloaded) {
          await claudeConsoleAccountService.removeAccountOverload(accountId)
        }

        // 🎯 清除5xx错误计数（请求成功说明上游恢复正常）
        const errorCount = await claudeConsoleAccountService.getServerErrorCount(accountId)
        if (errorCount > 0) {
          await claudeConsoleAccountService.clearServerErrors(accountId)
          logger.info(
            `✅ Cleared ${errorCount} server error(s) for account ${accountId} after successful request`
          )
        }

        // ✅ 记录主要模型成功（用于model_not_found错误智能判断）
        await this._recordMainModelSuccess(accountId, requestBody.model)
      }

      // 更新最后使用时间
      await this._updateLastUsedTime(accountId)

      const responseBody =
        typeof response.data === 'string' ? response.data : JSON.stringify(response.data)
      logger.debug(`[DEBUG] Final response body to return: ${responseBody}`)

      return {
        statusCode: response.status,
        headers: response.headers,
        body: responseBody,
        accountId
      }
    } catch (error) {
      // 清理并发计数
      await cleanupConcurrency()

      // 处理特定错误
      if (error.name === 'AbortError' || error.code === 'ECONNABORTED') {
        logger.info('Request aborted due to client disconnect')
        throw new Error('Client disconnected')
      }

      // 精简错误日志 - 一行关键信息
      const errorMsg = error.response?.data
        ? typeof error.response.data === 'string'
          ? error.response.data.substring(0, 200)
          : JSON.stringify(error.response.data).substring(0, 200)
        : error.message
      logger.error(
        `❌ [REQ-ERR] Acc: ${account?.name} | Code: ${error.code || error.name} | Status: ${error.response?.status || 'N/A'} | ${errorMsg}`
      )

      throw error
    } finally {
      // 确保并发计数被清理
      await cleanupConcurrency()
    }
  }

  // 🌊 处理流式响应
  async relayStreamRequestWithUsageCapture(
    requestBody,
    apiKeyData,
    responseStream,
    clientHeaders,
    usageCallback,
    accountId,
    streamTransformer = null,
    options = {}
  ) {
    let account = null
    let requestId = null
    let concurrencyIncremented = false

    // 清理并发计数的辅助函数
    const cleanupConcurrency = async () => {
      if (concurrencyIncremented && requestId && accountId) {
        try {
          await claudeConsoleAccountService.decrAccountConcurrency(accountId, requestId)
          logger.debug(`🧹 [STREAM] Cleaned up concurrency for account ${accountId}`)
        } catch (cleanupError) {
          logger.error(`❌ Failed to cleanup concurrency for account ${accountId}:`, cleanupError)
        }
      }
    }

    try {
      // 获取账户信息
      account = await claudeConsoleAccountService.getAccount(accountId)
      if (!account) {
        throw new Error('Claude Console Claude account not found')
      }

      // 🆕 并发控制：检查账户并发限制
      const concurrencyLimit = account.accountConcurrencyLimit
        ? parseInt(account.accountConcurrencyLimit)
        : 0

      if (concurrencyLimit > 0) {
        requestId = uuidv4()

        // 增加并发计数
        const currentConcurrency = await claudeConsoleAccountService.incrAccountConcurrency(
          accountId,
          requestId
        )
        concurrencyIncremented = true

        // 检查是否超过限制
        if (currentConcurrency > concurrencyLimit) {
          await cleanupConcurrency()
          logger.warn(
            `🚫 [STREAM] Account ${account.name} concurrency limit exceeded: ${currentConcurrency}/${concurrencyLimit}`
          )
          throw new Error(
            `Account concurrency limit exceeded: ${currentConcurrency}/${concurrencyLimit}`
          )
        }

        logger.debug(
          `✅ [STREAM] Account ${account.name} concurrency: ${currentConcurrency}/${concurrencyLimit}`
        )
      }

      // 处理模型映射
      let mappedModel = requestBody.model
      if (
        account.supportedModels &&
        typeof account.supportedModels === 'object' &&
        !Array.isArray(account.supportedModels)
      ) {
        const newModel = claudeConsoleAccountService.getMappedModel(
          account.supportedModels,
          requestBody.model
        )
        if (newModel !== requestBody.model) {
          mappedModel = newModel
        }
      }

      logger.info(
        `📡 [STREAM] Key: ${apiKeyData.name} | Acc: ${account.name} | Model: ${requestBody.model}${mappedModel !== requestBody.model ? '→' + mappedModel : ''}`
      )

      // 创建修改后的请求体
      let modifiedRequestBody = {
        ...requestBody,
        model: mappedModel
      }

      // 检查是否需要特殊处理请求体
      if (claudeCodeHeadersService.needsSpecialRequestBody(account)) {
        modifiedRequestBody = this._processSpecialVendorRequestBody(modifiedRequestBody)
      }

      // 模型兼容性检查已经在调度器中完成，这里不需要再检查

      // 创建代理agent
      const proxyAgent = claudeConsoleAccountService._createProxyAgent(account.proxy)

      // 发送流式请求
      await this._makeClaudeConsoleStreamRequest(
        modifiedRequestBody,
        account,
        proxyAgent,
        clientHeaders,
        responseStream,
        accountId,
        usageCallback,
        streamTransformer,
        options
      )

      // 更新最后使用时间
      await this._updateLastUsedTime(accountId)
    } catch (error) {
      // 精简错误日志 - 一行关键信息
      const errorMsg = error.response?.data
        ? typeof error.response.data === 'string'
          ? error.response.data.substring(0, 200)
          : JSON.stringify(error.response.data).substring(0, 200)
        : error.message
      logger.error(
        `❌ [STREAM-ERR] Acc: ${account?.name} | Code: ${error.code || error.name} | Status: ${error.response?.status || 'N/A'} | ${errorMsg}`
      )
      throw error
    } finally {
      // 🆕 确保清理并发计数
      await cleanupConcurrency()
    }
  }

  // 🌊 发送流式请求到Claude Console API
  async _makeClaudeConsoleStreamRequest(
    body,
    account,
    proxyAgent,
    clientHeaders,
    responseStream,
    accountId,
    usageCallback,
    streamTransformer = null,
    requestOptions = {}
  ) {
    // 构建完整的API URL
    const cleanUrl = account.apiUrl.replace(/\/$/, '') // 移除末尾斜杠
    let apiEndpoint = cleanUrl.endsWith('/v1/messages') ? cleanUrl : `${cleanUrl}/v1/messages`

    // 为特殊供应商添加 beta=true 查询参数
    if (claudeCodeHeadersService.needsBetaParam(account)) {
      const separator = apiEndpoint.includes('?') ? '&' : '?'
      apiEndpoint += `${separator}beta=true`
    }

    // 过滤客户端请求头
    const filteredHeaders = this._filterClientHeaders(clientHeaders)

    // 决定使用的 User-Agent
    const userAgent = account.userAgent || claudeCodeHeadersService.getUserAgentForModel(body.model)

    // 构建请求头，对特殊供应商特殊处理
    let requestHeaders
    if (claudeCodeHeadersService.needsSpecialHeaders(account)) {
      // 特殊供应商使用专用请求头
      try {
        requestHeaders = claudeCodeHeadersService.getSpecialVendorHeaders(
          account.apiKey,
          body.model
        )
      } catch (error) {
        // 如果方法失败，使用手动构建的请求头
        const betaHeader = claudeCodeRequestEnhancer.getBetaHeader(body.model)

        requestHeaders = {
          Authorization: `Bearer ${account.apiKey}`,
          'content-type': 'application/json',
          'anthropic-version': '2023-06-01',
          'User-Agent': userAgent,
          'x-app': 'cli',
          'anthropic-dangerous-direct-browser-access': 'true',
          'anthropic-beta': betaHeader,
          Accept: 'application/json',
          Connection: 'keep-alive'
        }
        logger.warn(`⚠️ Fallback to manual stream headers: ${error.message}`)
      }
    } else {
      // ✅ 使用 claudeCodeHeadersService 获取完整的 Claude Code headers
      const claudeCodeHeaders = await claudeCodeHeadersService.getAccountHeaders(
        accountId,
        account,
        body.model
      )

      // 标准请求头：合并 Claude Code headers
      requestHeaders = {
        'Content-Type': 'application/json',
        'anthropic-version': '2023-06-01',
        'User-Agent': userAgent,
        ...claudeCodeHeaders, // ✅ 添加完整的 Claude Code headers
        ...filteredHeaders // 保留客户端的其他 headers
      }

      // 根据 API Key 格式选择认证方式
      if (account.apiKey && account.apiKey.startsWith('sk-ant-')) {
        requestHeaders['x-api-key'] = account.apiKey
      } else {
        requestHeaders['Authorization'] = `Bearer ${account.apiKey}`
      }
    }

    return new Promise((resolve, reject) => {
      let aborted = false

      // 🔥 创建流式超时监控器
      const streamTimeoutConfig = config.streamTimeout || {
        total: 180000, // 3分钟
        idle: 30000, // 30秒
        enabled: true
      }

      let timeoutMonitor = null
      let monitorStopped = false

      // 只在配置启用时创建监控器
      if (streamTimeoutConfig.enabled) {
        timeoutMonitor = new StreamTimeoutMonitor(
          streamTimeoutConfig.total,
          streamTimeoutConfig.idle
        )

        timeoutMonitor.start((timeoutType, duration) => {
          if (monitorStopped || aborted) return

          logger.error(
            `⏱️ Stream timeout detected (${timeoutType}): ${duration}ms | Acc: ${account?.name}`
          )

          // 标记账户超时
          this._handleStreamTimeout(accountId, timeoutType, duration).catch((err) =>
            logger.error('Failed to handle stream timeout:', err)
          )

          // 发送超时错误到客户端
          if (!responseStream.destroyed) {
            this._sendSanitizedStreamError(
              responseStream,
              504,
              `Stream timeout: ${timeoutType} after ${duration}ms`,
              accountId
            )
          }

          // 标记为已中止
          aborted = true
          monitorStopped = true

          // 拒绝Promise
          reject(new Error(`Stream timeout: ${timeoutType}`))
        })

        logger.debug(
          `⏱️ Stream timeout monitor started: total=${streamTimeoutConfig.total}ms, idle=${streamTimeoutConfig.idle}ms | Acc: ${account?.name}`
        )
      }

      // 准备请求配置
      const requestConfig = {
        method: 'POST',
        url: apiEndpoint,
        data: body,
        headers: requestHeaders,
        httpsAgent: proxyAgent,
        timeout: config.requestTimeout || 600000,
        responseType: 'stream',
        validateStatus: () => true // 接受所有状态码
      }

      // 添加beta header如果需要
      if (requestOptions.betaHeader) {
        requestConfig.headers['anthropic-beta'] = requestOptions.betaHeader
      }

      // 发送请求
      const request = axios(requestConfig)

      request
        .then(async (response) => {
          // 错误响应处理
          if (response.status !== 200) {
            logger.error(`❌ [STREAM-ERR] Status: ${response.status} | Acc: ${account?.name}`)

            if (response.status === 401) {
              claudeConsoleAccountService.markAccountUnauthorized(accountId)
            } else if (response.status === 429) {
              claudeConsoleAccountService.markAccountRateLimited(accountId)
              // 检查是否因为超过每日额度
              claudeConsoleAccountService.checkQuotaUsage(accountId).catch((err) => {
                logger.error('❌ Failed to check quota after 429 error:', err)
              })
            } else if (response.status === 529) {
              claudeConsoleAccountService.markAccountOverloaded(accountId)
            } else if (response.status === 403) {
              await this._handleVendorConcurrencyLimit(accountId, account, response.data)
            } else if (response.status >= 500 && response.status <= 504) {
              // 🔥 5xx错误处理：将在收集完errorData后统一处理（在 response.data.on('end') 中）
              // ⚠️ 特殊处理504：如果客户端已断开，504可能是中间网关超时，不是真正的上游失败
              if (response.status === 504 && clientDisconnected) {
                logger.warn(
                  `⚠️ [STREAM] 504 Gateway Timeout while client disconnected - likely intermediate proxy timeout, not marking account as error | Acc: ${account?.name}`
                )
                // 不记录为服务器错误，因为上游可能稍后成功
              }
              // Note: 错误处理将在 response.data.on('end') 中统一执行，届时errorData已收集完成
            }

            // 🛡️ 发送脱敏后的错误信息而不是透传原始错误
            let errorData = ''
            response.data.on('data', (chunk) => {
              errorData += chunk.toString()
            })

            response.data.on('end', () => {
              // 🎯 在发送错误前，先处理 model_not_found 错误（如果适用）
              if (response.status >= 500 && response.status <= 504 && errorData) {
                this._handleServerError(accountId, response.status, errorData, body.model).catch(
                  (err) => {
                    logger.error(`Failed to handle server error in stream end: ${err.message}`)
                  }
                )
              }

              // 使用脱敏处理发送错误
              this._sendSanitizedStreamError(responseStream, response.status, errorData, accountId)
              resolve()
            })
            return
          }

          // 成功响应，检查并移除错误状态
          claudeConsoleAccountService.isAccountRateLimited(accountId).then((isRateLimited) => {
            if (isRateLimited) {
              claudeConsoleAccountService.removeAccountRateLimit(accountId)
            }
          })
          claudeConsoleAccountService.isAccountOverloaded(accountId).then((isOverloaded) => {
            if (isOverloaded) {
              claudeConsoleAccountService.removeAccountOverload(accountId)
            }
          })

          // 🎯 清除5xx错误计数（流式请求成功说明上游恢复正常）
          claudeConsoleAccountService
            .getServerErrorCount(accountId)
            .then((errorCount) => {
              if (errorCount > 0) {
                return claudeConsoleAccountService.clearServerErrors(accountId)
              }
            })
            .catch((err) => {
              logger.error(`Failed to clear server errors: ${err.message}`)
            })

          // ✅ 记录主要模型成功（用于model_not_found错误智能判断）
          this._recordMainModelSuccess(accountId, body.model).catch((err) => {
            logger.error(`Failed to record main model success: ${err.message}`)
          })

          // 设置响应头
          if (!responseStream.headersSent) {
            responseStream.writeHead(200, {
              'Content-Type': 'text/event-stream',
              'Cache-Control': 'no-cache',
              Connection: 'keep-alive',
              'X-Accel-Buffering': 'no'
            })
          }

          let buffer = ''
          let finalUsageReported = false
          const collectedUsageData = {
            model: body.model || account?.defaultModel || null
          }

          // 处理流数据
          response.data.on('data', (chunk) => {
            try {
              if (aborted) {
                return
              }

              // 🔥 标记收到数据（重置空闲计时器）
              if (timeoutMonitor && !monitorStopped) {
                timeoutMonitor.markDataReceived()
              }

              const chunkStr = chunk.toString()
              buffer += chunkStr

              // 处理完整的SSE行
              const lines = buffer.split('\n')
              buffer = lines.pop() || ''

              // 转发数据并解析usage
              if (lines.length > 0 && !responseStream.destroyed) {
                const linesToForward = lines.join('\n') + (lines.length > 0 ? '\n' : '')

                // 应用流转换器如果有
                if (streamTransformer) {
                  const transformed = streamTransformer(linesToForward)
                  if (transformed) {
                    responseStream.write(transformed)
                  }
                } else {
                  responseStream.write(linesToForward)
                }

                // 解析SSE数据寻找usage信息
                for (const line of lines) {
<<<<<<< HEAD
                  // 🔧 兼容两种SSE格式：'data: ' 和 'data:'
                  let dataLine = null
                  if (line.startsWith('data: ') && line.length > 6) {
                    dataLine = line.slice(6) // 标准格式：'data: {...}'
                  } else if (line.startsWith('data:') && line.length > 5) {
                    dataLine = line.slice(5) // 非标准格式：'data:{...}'
                  }

                  if (dataLine) {
                    try {
                      const data = JSON.parse(dataLine)
=======
                  if (line.startsWith('data:')) {
                    const jsonStr = line.slice(5).trimStart()
                    if (!jsonStr || jsonStr === '[DONE]') {
                      continue
                    }
                    try {
                      const data = JSON.parse(jsonStr)
>>>>>>> c3e90823

                      // 收集usage数据
                      if (data.type === 'message_start' && data.message && data.message.usage) {
                        collectedUsageData.input_tokens = data.message.usage.input_tokens || 0
                        collectedUsageData.cache_creation_input_tokens =
                          data.message.usage.cache_creation_input_tokens || 0
                        collectedUsageData.cache_read_input_tokens =
                          data.message.usage.cache_read_input_tokens || 0
                        collectedUsageData.model = data.message.model

                        if (
                          data.message.usage.cache_creation &&
                          typeof data.message.usage.cache_creation === 'object'
                        ) {
                          collectedUsageData.cache_creation = {
                            ephemeral_5m_input_tokens:
                              data.message.usage.cache_creation.ephemeral_5m_input_tokens || 0,
                            ephemeral_1h_input_tokens:
                              data.message.usage.cache_creation.ephemeral_1h_input_tokens || 0
                          }
                        }
                      }

                      if (data.type === 'message_delta' && data.usage) {
                        // 提取所有usage字段，message_delta可能包含完整的usage信息
                        if (data.usage.output_tokens !== undefined) {
                          collectedUsageData.output_tokens = data.usage.output_tokens || 0
                        }

                        // 提取input_tokens（如果存在）
                        if (data.usage.input_tokens !== undefined) {
                          collectedUsageData.input_tokens = data.usage.input_tokens || 0
                        }

                        // 提取cache相关的tokens
                        if (data.usage.cache_creation_input_tokens !== undefined) {
                          collectedUsageData.cache_creation_input_tokens =
                            data.usage.cache_creation_input_tokens || 0
                        }
                        if (data.usage.cache_read_input_tokens !== undefined) {
                          collectedUsageData.cache_read_input_tokens =
                            data.usage.cache_read_input_tokens || 0
                        }

                        // 检查是否有详细的 cache_creation 对象
                        if (
                          data.usage.cache_creation &&
                          typeof data.usage.cache_creation === 'object'
                        ) {
                          collectedUsageData.cache_creation = {
                            ephemeral_5m_input_tokens:
                              data.usage.cache_creation.ephemeral_5m_input_tokens || 0,
                            ephemeral_1h_input_tokens:
                              data.usage.cache_creation.ephemeral_1h_input_tokens || 0
                          }
                        }

                        logger.info(
                          '📊 [Console] Collected usage data from message_delta:',
                          JSON.stringify(collectedUsageData)
                        )

                        // 如果已经收集到了完整数据，触发回调
                        if (
                          collectedUsageData.input_tokens !== undefined &&
                          collectedUsageData.output_tokens !== undefined &&
                          !finalUsageReported
                        ) {
                          if (!collectedUsageData.model) {
                            collectedUsageData.model = body.model || account?.defaultModel || null
                          }
                          logger.info(
                            '🎯 [Console] Complete usage data collected:',
                            JSON.stringify(collectedUsageData)
                          )
                          usageCallback({ ...collectedUsageData, accountId })
                          finalUsageReported = true
                        }
                      }

                      // 不再因为模型不支持而block账号
                    } catch (e) {
                      // 🔍 记录解析错误
                      logger.warn(
                        `⚠️ [STREAM-DEBUG] Failed to parse SSE line: ${e.message} | Line: ${line.substring(0, 100)} | Acc: ${account?.name}`
                      )
                    }
                  }
                }
              }
            } catch (error) {
              logger.error(`❌ Stream data error (Acc: ${account?.name}): ${error.message}`)
              if (!responseStream.destroyed) {
                // 🛡️ 使用脱敏错误处理而不是透传具体错误信息
                const sanitizedError = this._sanitizeErrorMessage(500, error.message, accountId)
                responseStream.write('event: error\n')
                responseStream.write(`data: ${JSON.stringify(sanitizedError)}\n\n`)
              }
            }
          })

          response.data.on('end', () => {
            try {
              // 🔥 停止超时监控器（流正常结束）
              if (timeoutMonitor && !monitorStopped) {
                timeoutMonitor.stop()
                monitorStopped = true
                logger.debug(`⏱️ Stream completed successfully, monitor stopped | Acc: ${account?.name}`)
              }

              // 处理缓冲区中剩余的数据
              if (buffer.trim() && !responseStream.destroyed) {
                if (streamTransformer) {
                  const transformed = streamTransformer(buffer)
                  if (transformed) {
                    responseStream.write(transformed)
                  }
                } else {
                  responseStream.write(buffer)
                }
              }

              // 🔧 兜底逻辑：确保所有未保存的usage数据都不会丢失
              if (!finalUsageReported) {
                if (
                  collectedUsageData.input_tokens !== undefined ||
                  collectedUsageData.output_tokens !== undefined
                ) {
                  // 补全缺失的字段
                  if (collectedUsageData.input_tokens === undefined) {
                    collectedUsageData.input_tokens = 0
                    logger.warn(
                      '⚠️ [Console] message_delta missing input_tokens, setting to 0. This may indicate incomplete usage data.'
                    )
                  }
                  if (collectedUsageData.output_tokens === undefined) {
                    collectedUsageData.output_tokens = 0
                    logger.warn(
                      '⚠️ [Console] message_delta missing output_tokens, setting to 0. This may indicate incomplete usage data.'
                    )
                  }
                  // 确保有 model 字段
                  if (!collectedUsageData.model) {
                    collectedUsageData.model = body.model || account?.defaultModel || null
                  }
                  logger.info(
                    `📊 [Console] Saving incomplete usage data via fallback: ${JSON.stringify(collectedUsageData)}`
                  )
                  usageCallback({ ...collectedUsageData, accountId })
                  finalUsageReported = true
                } else {
                  logger.warn(
                    '⚠️ [Console] Stream completed but no usage data was captured! This indicates a problem with SSE parsing or API response format.'
                  )
                }
              }

              // 确保流正确结束
              if (!responseStream.destroyed) {
                responseStream.end()
              }

              resolve()
            } catch (error) {
              logger.error('❌ Error processing stream end:', error)
              reject(error)
            }
          })

          response.data.on('error', (error) => {
            // 🔥 停止超时监控器（流出错）
            if (timeoutMonitor && !monitorStopped) {
              timeoutMonitor.stop()
              monitorStopped = true
            }

            logger.error(`❌ Stream data error (Acc: ${account?.name}): ${error.message}`)
            if (!responseStream.destroyed) {
              // 🛡️ 使用脱敏错误处理
              this._sendSanitizedStreamError(responseStream, 500, error.message, accountId)
            }
            reject(error)
          })
        })
        .catch((error) => {
          // 🔥 停止超时监控器（请求失败）
          if (timeoutMonitor && !monitorStopped) {
            timeoutMonitor.stop()
            monitorStopped = true
          }

          if (aborted) {
            return
          }

          logger.error(`❌ Stream request error (Acc: ${account?.name}): ${error.message}`)

          // 检查错误状态
          if (error.response) {
            if (error.response.status === 401) {
              claudeConsoleAccountService.markAccountUnauthorized(accountId)
            } else if (error.response.status === 429) {
              claudeConsoleAccountService.markAccountRateLimited(accountId)
              // 检查是否因为超过每日额度
              claudeConsoleAccountService.checkQuotaUsage(accountId).catch((err) => {
                logger.error('❌ Failed to check quota after 429 error:', err)
              })
            } else if (error.response.status === 529) {
              claudeConsoleAccountService.markAccountOverloaded(accountId)
            } else if (error.response.status >= 500 && error.response.status <= 504) {
              // 🔥 5xx错误处理：记录错误并检查是否需要标记为temp_error
              // ⚠️ 特殊处理504：如果客户端已断开，504可能是中间网关超时，不是真正的上游失败
              if (error.response.status === 504 && clientDisconnected) {
                logger.warn(
                  `⚠️ [STREAM-ERR] 504 Gateway Timeout while client disconnected - likely intermediate proxy timeout, not marking account as error | Acc: ${account?.name}`
                )
                // 不记录为服务器错误，因为上游可能稍后成功
              } else {
                // 其他5xx错误或客户端未断开时的504，正常记录错误
                this._handleServerError(
                  accountId,
                  error.response.status,
                  error.response.data,
                  body.model
                ).catch((err) => {
                  logger.error(`Failed to handle server error: ${err.message}`)
                })
              }
            }
          }

          // 🛡️ 发送脱敏后的错误响应
          const statusCode = error.response?.status || 500
          this._sendSanitizedStreamError(responseStream, statusCode, error.message, accountId)

          reject(error)
        })

      // 处理客户端断开连接
      responseStream.on('close', () => {
        // 🔥 停止超时监控器（客户端断开）
        if (timeoutMonitor && !monitorStopped) {
          timeoutMonitor.stop()
          monitorStopped = true
          logger.debug(`⏱️ Client disconnected, monitor stopped | Acc: ${account?.name}`)
        }

        aborted = true
      })
    })
  }

  // 🔧 过滤客户端请求头
  _filterClientHeaders(clientHeaders) {
    // 只移除真正敏感的 headers，保留 Claude Code 相关的 headers
    const sensitiveHeaders = [
      'authorization', // 移除客户端的，使用账户的
      'x-api-key', // 移除客户端的，使用账户的
      'host', // 由axios自动设置
      'content-length', // 由axios自动计算
      'proxy-authorization' // 代理相关
    ]

    const filteredHeaders = {}

    Object.keys(clientHeaders || {}).forEach((key) => {
      const lowerKey = key.toLowerCase()
      if (!sensitiveHeaders.includes(lowerKey)) {
        filteredHeaders[key] = clientHeaders[key]
      }
    })

    return filteredHeaders
  }

  // 🕐 更新最后使用时间
  async _updateLastUsedTime(accountId) {
    try {
      const client = require('../models/redis').getClientSafe()
      const accountKey = `claude_console_account:${accountId}`
      const exists = await client.exists(accountKey)

      if (!exists) {
        logger.debug(`🔎 跳过更新已删除的Claude Console账号最近使用时间: ${accountId}`)
        return
      }

      await client.hset(accountKey, 'lastUsedAt', new Date().toISOString())
    } catch (error) {
      logger.warn(
        `⚠️ Failed to update last used time for Claude Console account ${accountId}:`,
        error.message
      )
    }
  }

  // 🎯 健康检查
  async healthCheck() {
    try {
      const accounts = await claudeConsoleAccountService.getAllAccounts()
      const activeAccounts = accounts.filter((acc) => acc.isActive && acc.status === 'active')

      return {
        healthy: activeAccounts.length > 0,
        activeAccounts: activeAccounts.length,
        totalAccounts: accounts.length,
        timestamp: new Date().toISOString()
      }
    } catch (error) {
      logger.error('❌ Claude Console Claude health check failed:', error)
      return {
        healthy: false,
        error: error.message,
        timestamp: new Date().toISOString()
      }
    }
  }

  // 🏷️ 处理特殊供应商的特殊请求体格式（instcopilot、anyrouter等）
  _processSpecialVendorRequestBody(body) {
    if (!body) {
      return body
    }

    // 使用增强器处理请求体
    const enhancedBody = claudeCodeRequestEnhancer.enhanceRequest(body, {
      includeTools: false // 暂时不包含完整的tools定义
    })

    logger.info(`🏷️ Enhanced request body for special vendor using claudeCodeRequestEnhancer`)

    return enhancedBody
  }

  // 🔥 统一的5xx错误处理方法（记录错误并检查阈值）
  async _handleServerError(accountId, statusCode, errorData = null, requestedModel = null) {
    try {
      // 🎯 特殊处理：检查是否为 model_not_found 错误
      let isModelNotFound = false
      if (errorData) {
        const errorStr =
          typeof errorData === 'string' ? errorData : JSON.stringify(errorData)
        isModelNotFound =
          errorStr.includes('model_not_found') ||
          errorStr.includes('无可用渠道') ||
          errorStr.includes('distributor')
      }

      if (isModelNotFound) {
        // 🧠 智能判断：区分主要模型和次要模型
        const isMainModel = this._isMainClaudeModel(requestedModel)

        if (isMainModel) {
          // 主要模型（sonnet/opus）不支持 → 账号确实有问题，正常计数
          logger.warn(
            `⚠️ Main model "${requestedModel}" not found for account ${accountId} - counting as account error`
          )
          // 继续执行正常的错误计数逻辑
        } else {
          // 次要模型（haiku等）不支持 → 检查账号是否支持过任何主要模型
          const hasMainModelSuccess = await this._checkAccountMainModelSupport(accountId)

          if (hasMainModelSuccess) {
            // 账号支持过主要模型，说明账号正常，只是不支持这个次要模型
            logger.warn(
              `ℹ️ Minor model "${requestedModel}" not found for account ${accountId}, but main models work - not counting as account error`
            )
            return // 不记录错误计数，直接返回
          } else {
            // 从未成功过主要模型，可能账号本身有问题
            logger.warn(
              `⚠️ Model "${requestedModel}" not found and no main model success history - counting as account error`
            )
            // 继续执行正常的错误计数逻辑
          }
        }
      }

      // 记录错误
      await claudeConsoleAccountService.recordServerError(accountId, statusCode)
      const errorCount = await claudeConsoleAccountService.getServerErrorCount(accountId)

      // 🎯 优化后的阈值策略：区分不同错误类型
      const threshold = 3
      const errorType =
        statusCode === 504
          ? 'Timeout (504)'
          : statusCode === 503 || statusCode === 529
            ? 'Service Unavailable'
            : 'Server Error'

      logger.warn(
        `⏱️ ${errorType} for Claude Console account ${accountId}, error count: ${errorCount}/${threshold}`
      )

      // 如果连续错误达到阈值，标记为 temp_error 以阻止继续调度
      if (errorCount >= threshold) {
        logger.error(
          `❌ Claude Console account ${accountId} reached ${errorType} threshold (${errorCount} errors), marking as temp_error`
        )
        await claudeConsoleAccountService.markAccountTempError(accountId)
      }
    } catch (handlingError) {
      logger.error(`❌ Failed to handle server error for account ${accountId}:`, handlingError)
    }
  }

  // 🧠 判断是否为主要Claude模型
  _isMainClaudeModel(model) {
    if (!model) return false
    const modelLower = model.toLowerCase()
    return (
      modelLower.includes('sonnet') ||
      modelLower.includes('opus') ||
      modelLower.includes('claude-3-5-sonnet') ||
      modelLower.includes('claude-3-opus')
    )
  }

  // 🔍 检查账号是否有主要模型的成功记录
  async _checkAccountMainModelSupport(accountId) {
    try {
      const redis = require('../models/redis').getClientSafe()
      const key = `claude_console_account:${accountId}:main_model_success`

      // 检查是否有主要模型成功标记（7天内）
      const hasSuccess = await redis.get(key)
      return hasSuccess === 'true'
    } catch (error) {
      logger.error(`Failed to check main model support for account ${accountId}:`, error)
      return false // 出错时保守处理
    }
  }

  // ✅ 记录主要模型成功请求（在成功响应时调用）
  async _recordMainModelSuccess(accountId, model) {
    try {
      if (this._isMainClaudeModel(model)) {
        const redis = require('../models/redis').getClientSafe()
        const key = `claude_console_account:${accountId}:main_model_success`

        // 设置7天过期时间
        await redis.setex(key, 7 * 24 * 60 * 60, 'true')
        logger.debug(`✅ Recorded main model success for account ${accountId}: ${model}`)
      }
    } catch (error) {
      logger.error(`Failed to record main model success for account ${accountId}:`, error)
    }
  }

  _extractErrorDetails(responseData) {
    if (responseData === null || responseData === undefined) {
      return { payload: null, raw: '', message: '' }
    }

    let raw = ''
    let payload = null

    if (typeof responseData === 'string') {
      raw = responseData
    } else if (typeof Buffer !== 'undefined' && Buffer.isBuffer(responseData)) {
      raw = responseData.toString('utf8')
    } else if (typeof responseData === 'object') {
      payload = responseData
    }

    const trimmed = raw && raw.trim ? raw.trim() : ''
    if (!payload && trimmed) {
      if (trimmed.startsWith('{') || trimmed.startsWith('[')) {
        try {
          payload = JSON.parse(trimmed)
        } catch (error) {
          logger.debug('⚠️ Failed to parse error payload as JSON for vendor concurrency detection:', error.message)
        }
      }
    }

    if (payload && !raw) {
      try {
        raw = JSON.stringify(payload)
      } catch (error) {
        raw = ''
      }
    }

    const message =
      payload && payload.error && typeof payload.error.message === 'string'
        ? payload.error.message
        : payload && typeof payload.message === 'string'
          ? payload.message
          : raw

    return { payload, raw, message }
  }

  async _handleVendorConcurrencyLimit(accountId, account, responseData) {
    try {
      const { payload, raw, message } = this._extractErrorDetails(responseData || {})
      const lowerMessage = (message || '').toLowerCase()
      const rawLower = (raw || '').toLowerCase()
      const accountName = (account?.name || '').toLowerCase()
      const is88CodeVendor = /88code/.test(accountName) || /88code/.test(lowerMessage) || /88code/.test(rawLower)
      const hasConcurrencyHint =
        lowerMessage.includes('too many active sessions') ||
        lowerMessage.includes('active sessions detected') ||
        lowerMessage.includes('close unused sessions')

      if (!hasConcurrencyHint) {
        logger.debug(
          `⚠️ 403 received for account ${accountId} but no vendor concurrency signature detected (message: ${message?.slice ? message.slice(0, 120) : message})`
        )
        return
      }

      const waitMatch = lowerMessage.match(/wait\s+(\d+)\s+minute/)
      const parsedWait = waitMatch ? parseInt(waitMatch[1], 10) : NaN
      const suggestedWait = Number.isFinite(parsedWait) ? parsedWait : null
      const recoveryMinutes = Math.max(suggestedWait || 0, 6)

      const reason = is88CodeVendor
        ? 'Account paused due to 88code concurrency limit (too many active sessions)'
        : 'Account paused due to upstream concurrency limit (too many active sessions)'

      let payloadSnippet = ''
      if (payload) {
        try {
          payloadSnippet = JSON.stringify(payload).slice(0, 1000)
        } catch (error) {
          payloadSnippet = ''
        }
      }

      const metadata = {
        vendor: is88CodeVendor ? '88code' : accountName || 'unknown',
        rawMessage: raw?.slice(0, 1000) || '',
        suggestedWaitMinutes: suggestedWait,
        detectedAt: new Date().toISOString(),
        payloadSnippet
      }

      await claudeConsoleAccountService.markAccountTempError(accountId, {
        reason,
        autoRecoveryMinutes: recoveryMinutes,
        metadata,
        errorCode: 'VENDOR_CONCURRENCY_LIMIT'
      })

      logger.warn(
        `🚫 Vendor concurrency limit detected for account ${accountId} (${account?.name || 'unknown'}) - paused for ${recoveryMinutes} minutes`
      )
    } catch (error) {
      logger.error(
        `❌ Failed to handle vendor concurrency limit for account ${accountId}:`,
        error
      )
    }
  }

  // 🔥 流式超时处理方法
  async _handleStreamTimeout(accountId, timeoutType, duration) {
    try {
      logger.error(
        `⏱️ Stream timeout for account ${accountId}: ${timeoutType} after ${duration}ms`
      )

      // 记录超时事件到Redis
      await claudeConsoleAccountService.recordStreamTimeout(accountId, timeoutType, duration)

      // 获取超时次数
      const timeoutCount = await claudeConsoleAccountService.getStreamTimeoutCount(accountId)

      const threshold = 2 // 2次超时触发阈值（比5xx错误更严格）

      logger.warn(
        `⏱️ Stream timeout count for account ${accountId}: ${timeoutCount}/${threshold}`
      )

      // 如果连续超时超过阈值，标记为 temp_error
      if (timeoutCount >= threshold) {
        logger.error(
          `❌ Account ${accountId} exceeded stream timeout threshold (${timeoutCount} timeouts), marking as temp_error`
        )
        await claudeConsoleAccountService.markAccountTempError(accountId)
      }
    } catch (error) {
      logger.error(`❌ Failed to handle stream timeout for account ${accountId}:`, error)
    }
  }
}

module.exports = new ClaudeConsoleRelayService()<|MERGE_RESOLUTION|>--- conflicted
+++ resolved
@@ -1068,7 +1068,6 @@
 
                 // 解析SSE数据寻找usage信息
                 for (const line of lines) {
-<<<<<<< HEAD
                   // 🔧 兼容两种SSE格式：'data: ' 和 'data:'
                   let dataLine = null
                   if (line.startsWith('data: ') && line.length > 6) {
@@ -1080,15 +1079,6 @@
                   if (dataLine) {
                     try {
                       const data = JSON.parse(dataLine)
-=======
-                  if (line.startsWith('data:')) {
-                    const jsonStr = line.slice(5).trimStart()
-                    if (!jsonStr || jsonStr === '[DONE]') {
-                      continue
-                    }
-                    try {
-                      const data = JSON.parse(jsonStr)
->>>>>>> c3e90823
 
                       // 收集usage数据
                       if (data.type === 'message_start' && data.message && data.message.usage) {
