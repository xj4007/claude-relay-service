--- conflicted
+++ resolved
@@ -15,7 +15,6 @@
     // Redis键前缀
     this.ACCOUNT_KEY_PREFIX = 'claude_console_account:'
     this.SHARED_ACCOUNTS_KEY = 'shared_claude_console_accounts'
-    this.ACCOUNT_CONCURRENCY_PREFIX = 'account_concurrency:console:'
 
     // 🚀 性能优化：缓存派生的加密密钥，避免每次重复计算
     // scryptSync 是 CPU 密集型操作，缓存可以减少 95%+ 的 CPU 密集型操作
@@ -68,13 +67,9 @@
       schedulable = true, // 是否可被调度
       dailyQuota = 0, // 每日额度限制（美元），0表示不限制
       quotaResetTime = '00:00', // 额度重置时间（HH:mm格式）
-<<<<<<< HEAD
-      accountConcurrencyLimit = 0, // 账户并发限制，0表示不限制
       useUnifiedClientId = false, // 是否使用统一的客户端标识
-      unifiedClientId = '' // 统一的客户端标识
-=======
+      unifiedClientId = '', // 统一的客户端标识
       maxConcurrentTasks = 0 // 最大并发任务数，0表示无限制
->>>>>>> ff1b982e
     } = options
 
     // 验证必填字段
@@ -122,15 +117,10 @@
       lastResetDate: redis.getDateStringInTimezone(), // 最后重置日期（按配置时区）
       quotaResetTime, // 额度重置时间
       quotaStoppedAt: '', // 因额度停用的时间
-<<<<<<< HEAD
-      // 并发控制相关
-      accountConcurrencyLimit: accountConcurrencyLimit.toString(), // 账户并发限制
       // 统一客户端标识相关
       useUnifiedClientId: useUnifiedClientId.toString(), // 是否使用统一的客户端标识
-      unifiedClientId: unifiedClientId || '' // 统一的客户端标识
-=======
+      unifiedClientId: unifiedClientId || '', // 统一的客户端标识
       maxConcurrentTasks: maxConcurrentTasks.toString() // 最大并发任务数，0表示无限制
->>>>>>> ff1b982e
     }
 
     const client = redis.getClientSafe()
@@ -167,12 +157,7 @@
       lastResetDate: accountData.lastResetDate,
       quotaResetTime,
       quotaStoppedAt: null,
-<<<<<<< HEAD
-      accountConcurrencyLimit: parseInt(accountData.accountConcurrencyLimit) || 0
-=======
-      maxConcurrentTasks, // 新增：返回并发限制配置
       activeTaskCount: 0 // 新增：新建账户当前并发数为0
->>>>>>> ff1b982e
     }
   }
 
@@ -240,18 +225,13 @@
             lastResetDate: accountData.lastResetDate || '',
             quotaResetTime: accountData.quotaResetTime || '00:00',
             quotaStoppedAt: accountData.quotaStoppedAt || null,
-<<<<<<< HEAD
             // 并发控制
-            accountConcurrencyLimit: parseInt(accountData.accountConcurrencyLimit) || 0,
-            // 统一客户端标识
             useUnifiedClientId: accountData.useUnifiedClientId === 'true',
-            unifiedClientId: accountData.unifiedClientId || ''
-=======
+            unifiedClientId: accountData.unifiedClientId || '',
 
             // 并发控制相关
             maxConcurrentTasks: parseInt(accountData.maxConcurrentTasks) || 0,
             activeTaskCount
->>>>>>> ff1b982e
           })
         }
       }
@@ -405,22 +385,15 @@
         updatedData.quotaStoppedAt = updates.quotaStoppedAt
       }
 
-      // 并发控制相关字段
-<<<<<<< HEAD
-      if (updates.accountConcurrencyLimit !== undefined) {
-        updatedData.accountConcurrencyLimit = updates.accountConcurrencyLimit.toString()
-      }
-
       // 统一客户端标识相关字段
       if (updates.useUnifiedClientId !== undefined) {
         updatedData.useUnifiedClientId = updates.useUnifiedClientId.toString()
       }
       if (updates.unifiedClientId !== undefined) {
         updatedData.unifiedClientId = updates.unifiedClientId
-=======
+      }
       if (updates.maxConcurrentTasks !== undefined) {
         updatedData.maxConcurrentTasks = updates.maxConcurrentTasks.toString()
->>>>>>> ff1b982e
       }
 
       // ✅ 直接保存 subscriptionExpiresAt（如果提供）
@@ -1852,56 +1825,7 @@
       throw error
     }
   }
-
-  // 🔢 账户并发控制方法
-  // 增加账户并发计数
-  async incrAccountConcurrency(accountId, requestId, leaseSeconds = 600) {
-    const client = redis.getClientSafe()
-    const key = `${this.ACCOUNT_CONCURRENCY_PREFIX}${accountId}`
-    const requestKey = `${key}:${requestId}`
-
-    // 设置请求标记和过期时间
-    await client.set(requestKey, '1', 'EX', leaseSeconds)
-
-    // 获取当前并发数
-    const keys = await client.keys(`${key}:*`)
-    return keys.length
-  }
-
-  // 减少账户并发计数
-  async decrAccountConcurrency(accountId, requestId) {
-    const client = redis.getClientSafe()
-    const requestKey = `${this.ACCOUNT_CONCURRENCY_PREFIX}${accountId}:${requestId}`
-    await client.del(requestKey)
-  }
-
-  // 获取账户当前并发数
-  async getAccountConcurrency(accountId) {
-    const client = redis.getClientSafe()
-    const pattern = `${this.ACCOUNT_CONCURRENCY_PREFIX}${accountId}:*`
-    let cursor = '0'
-    let count = 0
-
-    // 使用 SCAN 命令避免阻塞 Redis（生产环境推荐）
-    do {
-      const reply = await client.scan(cursor, 'MATCH', pattern, 'COUNT', 100)
-      cursor = reply[0]
-      count += reply[1].length
-    } while (cursor !== '0')
-
-    return count
-  }
-
-  // 刷新账户并发租期
-  async refreshAccountConcurrencyLease(accountId, requestId, leaseSeconds = 600) {
-    const client = redis.getClientSafe()
-    const requestKey = `${this.ACCOUNT_CONCURRENCY_PREFIX}${accountId}:${requestId}`
-    await client.expire(requestKey, leaseSeconds)
-  }
-
-  // 🔥 流式超时管理方法
-  /**
-   * 记录流式超时事件
+  /*
    * @param {string} accountId - 账户ID
    * @param {string} timeoutType - 超时类型（TOTAL_TIMEOUT | IDLE_TIMEOUT）
    * @param {number} duration - 超时时长（毫秒）
