const redisClient = require('../models/redis')
const { v4: uuidv4 } = require('uuid')
const crypto = require('crypto')
const config = require('../../config/config')
const logger = require('../utils/logger')
const { OAuth2Client } = require('google-auth-library')
const { maskToken } = require('../utils/tokenMask')
const ProxyHelper = require('../utils/proxyHelper')
const {
  logRefreshStart,
  logRefreshSuccess,
  logRefreshError,
  logTokenUsage,
  logRefreshSkipped
} = require('../utils/tokenRefreshLogger')
const tokenRefreshService = require('./tokenRefreshService')
const LRUCache = require('../utils/lruCache')

// Gemini CLI OAuth 配置 - 这些是公开的 Gemini CLI 凭据
const OAUTH_CLIENT_ID = '681255809395-oo8ft2oprdrnp9e3aqf6av3hmdib135j.apps.googleusercontent.com'
const OAUTH_CLIENT_SECRET = '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'
const OAUTH_SCOPES = ['https://www.googleapis.com/auth/cloud-platform']

// 加密相关常量
const ALGORITHM = 'aes-256-cbc'
const ENCRYPTION_SALT = 'gemini-account-salt'
const IV_LENGTH = 16

// 🚀 性能优化：缓存派生的加密密钥，避免每次重复计算
// scryptSync 是 CPU 密集型操作，缓存可以减少 95%+ 的 CPU 占用
let _encryptionKeyCache = null

// 🔄 解密结果缓存，提高解密性能
const decryptCache = new LRUCache(500)

// 生成加密密钥（使用与 claudeAccountService 相同的方法）
function generateEncryptionKey() {
  if (!_encryptionKeyCache) {
    _encryptionKeyCache = crypto.scryptSync(config.security.encryptionKey, ENCRYPTION_SALT, 32)
    logger.info('🔑 Gemini encryption key derived and cached for performance optimization')
  }
  return _encryptionKeyCache
}

// Gemini 账户键前缀
const GEMINI_ACCOUNT_KEY_PREFIX = 'gemini_account:'
const SHARED_GEMINI_ACCOUNTS_KEY = 'shared_gemini_accounts'
const ACCOUNT_SESSION_MAPPING_PREFIX = 'gemini_session_account_mapping:'

// 加密函数
function encrypt(text) {
  if (!text) {
    return ''
  }
  const key = generateEncryptionKey()
  const iv = crypto.randomBytes(IV_LENGTH)
  const cipher = crypto.createCipheriv(ALGORITHM, key, iv)
  let encrypted = cipher.update(text)
  encrypted = Buffer.concat([encrypted, cipher.final()])
  return `${iv.toString('hex')}:${encrypted.toString('hex')}`
}

// 解密函数
function decrypt(text) {
  if (!text) {
    return ''
  }

  // 🎯 检查缓存
  const cacheKey = crypto.createHash('sha256').update(text).digest('hex')
  const cached = decryptCache.get(cacheKey)
  if (cached !== undefined) {
    return cached
  }

  try {
    const key = generateEncryptionKey()
    // IV 是固定长度的 32 个十六进制字符（16 字节）
    const ivHex = text.substring(0, 32)
    const encryptedHex = text.substring(33) // 跳过冒号

    const iv = Buffer.from(ivHex, 'hex')
    const encryptedText = Buffer.from(encryptedHex, 'hex')
    const decipher = crypto.createDecipheriv(ALGORITHM, key, iv)
    let decrypted = decipher.update(encryptedText)
    decrypted = Buffer.concat([decrypted, decipher.final()])
    const result = decrypted.toString()

    // 💾 存入缓存（5分钟过期）
    decryptCache.set(cacheKey, result, 5 * 60 * 1000)

    // 📊 定期打印缓存统计
    if ((decryptCache.hits + decryptCache.misses) % 1000 === 0) {
      decryptCache.printStats()
    }

    return result
  } catch (error) {
    logger.error('Decryption error:', error)
    return ''
  }
}

// 🧹 定期清理缓存（每10分钟）
setInterval(
  () => {
    decryptCache.cleanup()
    logger.info('🧹 Gemini decrypt cache cleanup completed', decryptCache.getStats())
  },
  10 * 60 * 1000
)

// 创建 OAuth2 客户端（支持代理配置）
function createOAuth2Client(redirectUri = null, proxyConfig = null) {
  // 如果没有提供 redirectUri，使用默认值
  const uri = redirectUri || 'http://localhost:45462'

  // 准备客户端选项
  const clientOptions = {
    clientId: OAUTH_CLIENT_ID,
    clientSecret: OAUTH_CLIENT_SECRET,
    redirectUri: uri
  }

  // 如果有代理配置，设置 transporterOptions
  if (proxyConfig) {
    try {
      const proxyAgent = ProxyHelper.createProxyAgentStrict(proxyConfig)
      // 通过 transporterOptions 传递代理配置给底层的 Gaxios
      clientOptions.transporterOptions = {
        agent: proxyAgent,
        httpsAgent: proxyAgent
      }
      logger.debug('Created OAuth2Client with proxy configuration')
    } catch (error) {
      logger.error('Failed to create proxy agent for OAuth2Client:', error)
      throw new Error(`Proxy configuration error: ${error.message}`)
    }
  }

  return new OAuth2Client(clientOptions)
}

// 生成授权 URL (支持 PKCE 和代理)
async function generateAuthUrl(state = null, redirectUri = null, proxyConfig = null) {
  // 使用新的 redirect URI
  const finalRedirectUri = redirectUri || 'https://codeassist.google.com/authcode'
  const oAuth2Client = createOAuth2Client(finalRedirectUri, proxyConfig)

  if (proxyConfig) {
    logger.info(
      `🌐 Using proxy for Gemini auth URL generation: ${ProxyHelper.getProxyDescription(proxyConfig)}`
    )
  } else {
    logger.debug('🌐 No proxy configured for Gemini auth URL generation')
  }

  // 生成 PKCE code verifier
  const codeVerifier = await oAuth2Client.generateCodeVerifierAsync()
  const stateValue = state || crypto.randomBytes(32).toString('hex')

  const authUrl = oAuth2Client.generateAuthUrl({
    redirect_uri: finalRedirectUri,
    access_type: 'offline',
    scope: OAUTH_SCOPES,
    code_challenge_method: 'S256',
    code_challenge: codeVerifier.codeChallenge,
    state: stateValue,
    prompt: 'select_account'
  })

  return {
    authUrl,
    state: stateValue,
    codeVerifier: codeVerifier.codeVerifier,
    redirectUri: finalRedirectUri
  }
}

// 轮询检查 OAuth 授权状态
async function pollAuthorizationStatus(sessionId, maxAttempts = 60, interval = 2000) {
  let attempts = 0
  const client = redisClient.getClientSafe()

  while (attempts < maxAttempts) {
    try {
      const sessionData = await client.get(`oauth_session:${sessionId}`)
      if (!sessionData) {
        throw new Error('OAuth session not found')
      }

      const session = JSON.parse(sessionData)
      if (session.code) {
        // 授权码已获取，交换 tokens
        const tokens = await exchangeCodeForTokens(session.code)

        // 清理 session
        await client.del(`oauth_session:${sessionId}`)

        return {
          success: true,
          tokens
        }
      }

      if (session.error) {
        // 授权失败
        await client.del(`oauth_session:${sessionId}`)
        return {
          success: false,
          error: session.error
        }
      }

      // 等待下一次轮询
      await new Promise((resolve) => setTimeout(resolve, interval))
      attempts++
    } catch (error) {
      logger.error('Error polling authorization status:', error)
      throw error
    }
  }

  // 超时
  await client.del(`oauth_session:${sessionId}`)
  return {
    success: false,
    error: 'Authorization timeout'
  }
}

// 交换授权码获取 tokens (支持 PKCE 和代理)
async function exchangeCodeForTokens(
  code,
  redirectUri = null,
  codeVerifier = null,
  proxyConfig = null
) {
  try {
    // 创建带代理配置的 OAuth2Client
    const oAuth2Client = createOAuth2Client(redirectUri, proxyConfig)

    if (proxyConfig) {
      logger.info(
        `🌐 Using proxy for Gemini token exchange: ${ProxyHelper.getProxyDescription(proxyConfig)}`
      )
    } else {
      logger.debug('🌐 No proxy configured for Gemini token exchange')
    }

    const tokenParams = {
      code,
      redirect_uri: redirectUri
    }

    // 如果提供了 codeVerifier，添加到参数中
    if (codeVerifier) {
      tokenParams.codeVerifier = codeVerifier
    }

    const { tokens } = await oAuth2Client.getToken(tokenParams)

    // 转换为兼容格式
    return {
      access_token: tokens.access_token,
      refresh_token: tokens.refresh_token,
      scope: tokens.scope || OAUTH_SCOPES.join(' '),
      token_type: tokens.token_type || 'Bearer',
      expiry_date: tokens.expiry_date || Date.now() + tokens.expires_in * 1000
    }
  } catch (error) {
    logger.error('Error exchanging code for tokens:', error)
    throw new Error('Failed to exchange authorization code')
  }
}

// 刷新访问令牌
async function refreshAccessToken(refreshToken, proxyConfig = null) {
  // 创建带代理配置的 OAuth2Client
  const oAuth2Client = createOAuth2Client(null, proxyConfig)

  try {
    // 设置 refresh_token
    oAuth2Client.setCredentials({
      refresh_token: refreshToken
    })

    if (proxyConfig) {
      logger.info(
        `🔄 Using proxy for Gemini token refresh: ${ProxyHelper.maskProxyInfo(proxyConfig)}`
      )
    } else {
      logger.debug('🔄 No proxy configured for Gemini token refresh')
    }

    // 调用 refreshAccessToken 获取新的 tokens
    const response = await oAuth2Client.refreshAccessToken()
    const { credentials } = response

    // 检查是否成功获取了新的 access_token
    if (!credentials || !credentials.access_token) {
      throw new Error('No access token returned from refresh')
    }

    logger.info(
      `🔄 Successfully refreshed Gemini token. New expiry: ${new Date(credentials.expiry_date).toISOString()}`
    )

    return {
      access_token: credentials.access_token,
      refresh_token: credentials.refresh_token || refreshToken, // 保留原 refresh_token 如果没有返回新的
      scope: credentials.scope || OAUTH_SCOPES.join(' '),
      token_type: credentials.token_type || 'Bearer',
      expiry_date: credentials.expiry_date || Date.now() + 3600000 // 默认1小时过期
    }
  } catch (error) {
    logger.error('Error refreshing access token:', {
      message: error.message,
      code: error.code,
      response: error.response?.data,
      hasProxy: !!proxyConfig,
      proxy: proxyConfig ? ProxyHelper.maskProxyInfo(proxyConfig) : 'No proxy'
    })
    throw new Error(`Failed to refresh access token: ${error.message}`)
  }
}

// 创建 Gemini 账户
async function createAccount(accountData) {
  const id = uuidv4()
  const now = new Date().toISOString()

  // 处理凭证数据
  let geminiOauth = null
  let accessToken = ''
  let refreshToken = ''
  let expiresAt = ''

  if (accountData.geminiOauth || accountData.accessToken) {
    // 如果提供了完整的 OAuth 数据
    if (accountData.geminiOauth) {
      geminiOauth =
        typeof accountData.geminiOauth === 'string'
          ? accountData.geminiOauth
          : JSON.stringify(accountData.geminiOauth)

      const oauthData =
        typeof accountData.geminiOauth === 'string'
          ? JSON.parse(accountData.geminiOauth)
          : accountData.geminiOauth

      accessToken = oauthData.access_token || ''
      refreshToken = oauthData.refresh_token || ''
      expiresAt = oauthData.expiry_date ? new Date(oauthData.expiry_date).toISOString() : ''
    } else {
      // 如果只提供了 access token
      ;({ accessToken } = accountData)
      refreshToken = accountData.refreshToken || ''

      // 构造完整的 OAuth 数据
      geminiOauth = JSON.stringify({
        access_token: accessToken,
        refresh_token: refreshToken,
        scope: accountData.scope || OAUTH_SCOPES.join(' '),
        token_type: accountData.tokenType || 'Bearer',
        expiry_date: accountData.expiryDate || Date.now() + 3600000 // 默认1小时
      })

      expiresAt = new Date(accountData.expiryDate || Date.now() + 3600000).toISOString()
    }
  }

  const account = {
    id,
    platform: 'gemini', // 标识为 Gemini 账户
    name: accountData.name || 'Gemini Account',
    description: accountData.description || '',
    accountType: accountData.accountType || 'shared',
    isActive: 'true',
    status: 'active',

    // 调度相关
    schedulable: accountData.schedulable !== undefined ? String(accountData.schedulable) : 'true',
    priority: accountData.priority || 50, // 调度优先级 (1-100，数字越小优先级越高)

    // OAuth 相关字段（加密存储）
    geminiOauth: geminiOauth ? encrypt(geminiOauth) : '',
    accessToken: accessToken ? encrypt(accessToken) : '',
    refreshToken: refreshToken ? encrypt(refreshToken) : '',
    expiresAt, // OAuth Token 过期时间（技术字段，自动刷新）
    // 只有OAuth方式才有scopes，手动添加的没有
    scopes: accountData.geminiOauth ? accountData.scopes || OAUTH_SCOPES.join(' ') : '',

    // ✅ 新增：账户订阅到期时间（业务字段，手动管理）
    subscriptionExpiresAt: accountData.subscriptionExpiresAt || null,

    // 代理设置
    proxy: accountData.proxy ? JSON.stringify(accountData.proxy) : '',

    // 项目 ID（Google Cloud/Workspace 账号需要）
    projectId: accountData.projectId || '',

    // 临时项目 ID（从 loadCodeAssist 接口自动获取）
    tempProjectId: accountData.tempProjectId || '',

    // 支持的模型列表（可选）
    supportedModels: accountData.supportedModels || [], // 空数组表示支持所有模型

    // 时间戳
    createdAt: now,
    updatedAt: now,
    lastUsedAt: '',
    lastRefreshAt: ''
  }

  // 保存到 Redis
  const client = redisClient.getClientSafe()
  await client.hset(`${GEMINI_ACCOUNT_KEY_PREFIX}${id}`, account)

  // 如果是共享账户，添加到共享账户集合
  if (account.accountType === 'shared') {
    await client.sadd(SHARED_GEMINI_ACCOUNTS_KEY, id)
  }

  logger.info(`Created Gemini account: ${id}`)

  // 返回时解析代理配置
  const returnAccount = { ...account }
  if (returnAccount.proxy) {
    try {
      returnAccount.proxy = JSON.parse(returnAccount.proxy)
    } catch (e) {
      returnAccount.proxy = null
    }
  }

  return returnAccount
}

// 获取账户
async function getAccount(accountId) {
  const client = redisClient.getClientSafe()
  const accountData = await client.hgetall(`${GEMINI_ACCOUNT_KEY_PREFIX}${accountId}`)

  if (!accountData || Object.keys(accountData).length === 0) {
    return null
  }

  // 解密敏感字段
  if (accountData.geminiOauth) {
    accountData.geminiOauth = decrypt(accountData.geminiOauth)
  }
  if (accountData.accessToken) {
    accountData.accessToken = decrypt(accountData.accessToken)
  }
  if (accountData.refreshToken) {
    accountData.refreshToken = decrypt(accountData.refreshToken)
  }

  // 解析代理配置
  if (accountData.proxy) {
    try {
      accountData.proxy = JSON.parse(accountData.proxy)
    } catch (e) {
      // 如果解析失败，保持原样或设置为null
      accountData.proxy = null
    }
  }

  // 转换 schedulable 字符串为布尔值（与 claudeConsoleAccountService 保持一致）
  accountData.schedulable = accountData.schedulable !== 'false' // 默认为true，只有明确设置为'false'才为false

  return accountData
}

// 更新账户
async function updateAccount(accountId, updates) {
  const existingAccount = await getAccount(accountId)
  if (!existingAccount) {
    throw new Error('Account not found')
  }

  const now = new Date().toISOString()
  updates.updatedAt = now

  // 检查是否新增了 refresh token
  // existingAccount.refreshToken 已经是解密后的值了（从 getAccount 返回）
  const oldRefreshToken = existingAccount.refreshToken || ''
  let needUpdateExpiry = false

  // 处理代理设置
  if (updates.proxy !== undefined) {
    updates.proxy = updates.proxy ? JSON.stringify(updates.proxy) : ''
  }

  // 处理 schedulable 字段，确保正确转换为字符串存储
  if (updates.schedulable !== undefined) {
    updates.schedulable = updates.schedulable.toString()
  }

  // 加密敏感字段
  if (updates.geminiOauth) {
    updates.geminiOauth = encrypt(
      typeof updates.geminiOauth === 'string'
        ? updates.geminiOauth
        : JSON.stringify(updates.geminiOauth)
    )
  }
  if (updates.accessToken) {
    updates.accessToken = encrypt(updates.accessToken)
  }
  if (updates.refreshToken) {
    updates.refreshToken = encrypt(updates.refreshToken)
    // 如果之前没有 refresh token，现在有了，标记需要更新过期时间
    if (!oldRefreshToken && updates.refreshToken) {
      needUpdateExpiry = true
    }
  }

  // 更新账户类型时处理共享账户集合
  const client = redisClient.getClientSafe()
  if (updates.accountType && updates.accountType !== existingAccount.accountType) {
    if (updates.accountType === 'shared') {
      await client.sadd(SHARED_GEMINI_ACCOUNTS_KEY, accountId)
    } else {
      await client.srem(SHARED_GEMINI_ACCOUNTS_KEY, accountId)
    }
  }

  // ✅ 关键：如果新增了 refresh token，只更新 token 过期时间
  // 不要覆盖 subscriptionExpiresAt
  if (needUpdateExpiry) {
    const newExpiry = new Date(Date.now() + 10 * 60 * 1000).toISOString()
    updates.expiresAt = newExpiry // 只更新 OAuth Token 过期时间
    // ⚠️ 重要：不要修改 subscriptionExpiresAt
    logger.info(
      `🔄 New refresh token added for Gemini account ${accountId}, setting token expiry to 10 minutes`
    )
  }

  // ✅ 如果通过路由映射更新了 subscriptionExpiresAt，直接保存
  // subscriptionExpiresAt 是业务字段，与 token 刷新独立
  if (updates.subscriptionExpiresAt !== undefined) {
    // 直接保存，不做任何调整
  }

  // 如果通过 geminiOauth 更新，也要检查是否新增了 refresh token
  if (updates.geminiOauth && !oldRefreshToken) {
    const oauthData =
      typeof updates.geminiOauth === 'string'
        ? JSON.parse(decrypt(updates.geminiOauth))
        : updates.geminiOauth

    if (oauthData.refresh_token) {
      // 如果 expiry_date 设置的时间过长（超过1小时），调整为10分钟
      const providedExpiry = oauthData.expiry_date || 0
      const currentTime = Date.now()
      const oneHour = 60 * 60 * 1000

      if (providedExpiry - currentTime > oneHour) {
        const newExpiry = new Date(currentTime + 10 * 60 * 1000).toISOString()
        updates.expiresAt = newExpiry
        logger.info(
          `🔄 Adjusted expiry time to 10 minutes for Gemini account ${accountId} with refresh token`
        )
      }
    }
  }

  // 检查是否手动禁用了账号，如果是则发送webhook通知
  if (updates.isActive === 'false' && existingAccount.isActive !== 'false') {
    try {
      const webhookNotifier = require('../utils/webhookNotifier')
      await webhookNotifier.sendAccountAnomalyNotification({
        accountId,
        accountName: updates.name || existingAccount.name || 'Unknown Account',
        platform: 'gemini',
        status: 'disabled',
        errorCode: 'GEMINI_MANUALLY_DISABLED',
        reason: 'Account manually disabled by administrator'
      })
    } catch (webhookError) {
      logger.error('Failed to send webhook notification for manual account disable:', webhookError)
    }
  }

  await client.hset(`${GEMINI_ACCOUNT_KEY_PREFIX}${accountId}`, updates)

  logger.info(`Updated Gemini account: ${accountId}`)

  // 合并更新后的账户数据
  const updatedAccount = { ...existingAccount, ...updates }

  // 返回时解析代理配置
  if (updatedAccount.proxy && typeof updatedAccount.proxy === 'string') {
    try {
      updatedAccount.proxy = JSON.parse(updatedAccount.proxy)
    } catch (e) {
      updatedAccount.proxy = null
    }
  }

  return updatedAccount
}

// 删除账户
async function deleteAccount(accountId) {
  const account = await getAccount(accountId)
  if (!account) {
    throw new Error('Account not found')
  }

  // 从 Redis 删除
  const client = redisClient.getClientSafe()
  await client.del(`${GEMINI_ACCOUNT_KEY_PREFIX}${accountId}`)

  // 从共享账户集合中移除
  if (account.accountType === 'shared') {
    await client.srem(SHARED_GEMINI_ACCOUNTS_KEY, accountId)
  }

  // 清理会话映射
  const sessionMappings = await client.keys(`${ACCOUNT_SESSION_MAPPING_PREFIX}*`)
  for (const key of sessionMappings) {
    const mappedAccountId = await client.get(key)
    if (mappedAccountId === accountId) {
      await client.del(key)
    }
  }

  logger.info(`Deleted Gemini account: ${accountId}`)
  return true
}

// 获取所有账户
async function getAllAccounts() {
  const client = redisClient.getClientSafe()
  const keys = await client.keys(`${GEMINI_ACCOUNT_KEY_PREFIX}*`)
  const accounts = []

  for (const key of keys) {
    const accountData = await client.hgetall(key)
    if (accountData && Object.keys(accountData).length > 0) {
      // 获取限流状态信息
      const rateLimitInfo = await getAccountRateLimitInfo(accountData.id)

      // 解析代理配置
      if (accountData.proxy) {
        try {
          accountData.proxy = JSON.parse(accountData.proxy)
        } catch (e) {
          // 如果解析失败，设置为null
          accountData.proxy = null
        }
      }

      // 转换 schedulable 字符串为布尔值（与 getAccount 保持一致）
      accountData.schedulable = accountData.schedulable !== 'false' // 默认为true，只有明确设置为'false'才为false

      const tokenExpiresAt = accountData.expiresAt || null
      const subscriptionExpiresAt =
        accountData.subscriptionExpiresAt && accountData.subscriptionExpiresAt !== ''
          ? accountData.subscriptionExpiresAt
          : null

      // 不解密敏感字段，只返回基本信息
      accounts.push({
        ...accountData,
        geminiOauth: accountData.geminiOauth ? '[ENCRYPTED]' : '',
        accessToken: accountData.accessToken ? '[ENCRYPTED]' : '',
        refreshToken: accountData.refreshToken ? '[ENCRYPTED]' : '',

        // ✅ 前端显示订阅过期时间（业务字段）
        // 注意：前端看到的 expiresAt 实际上是 subscriptionExpiresAt
        tokenExpiresAt,
        subscriptionExpiresAt,
        expiresAt: subscriptionExpiresAt,

        // 添加 scopes 字段用于判断认证方式
        // 处理空字符串和默认值的情况
        scopes:
          accountData.scopes && accountData.scopes.trim() ? accountData.scopes.split(' ') : [],
        // 添加 hasRefreshToken 标记
        hasRefreshToken: !!accountData.refreshToken,
        // 添加限流状态信息（统一格式）
        rateLimitStatus: rateLimitInfo
          ? {
              isRateLimited: rateLimitInfo.isRateLimited,
              rateLimitedAt: rateLimitInfo.rateLimitedAt,
              minutesRemaining: rateLimitInfo.minutesRemaining
            }
          : {
              isRateLimited: false,
              rateLimitedAt: null,
              minutesRemaining: 0
            }
      })
    }
  }

  return accounts
}

// 选择可用账户（支持专属和共享账户）
async function selectAvailableAccount(apiKeyId, sessionHash = null) {
  // 首先检查是否有粘性会话
  const client = redisClient.getClientSafe()
  if (sessionHash) {
    const mappedAccountId = await client.get(`${ACCOUNT_SESSION_MAPPING_PREFIX}${sessionHash}`)

    if (mappedAccountId) {
      const account = await getAccount(mappedAccountId)
      if (account && account.isActive === 'true' && !isTokenExpired(account)) {
        logger.debug(`Using sticky session account: ${mappedAccountId}`)
        return account
      }
    }
  }

  // 获取 API Key 信息
  const apiKeyData = await client.hgetall(`api_key:${apiKeyId}`)

  // 检查是否绑定了 Gemini 账户
  if (apiKeyData.geminiAccountId) {
    const account = await getAccount(apiKeyData.geminiAccountId)
    if (account && account.isActive === 'true') {
      // 检查 token 是否过期
      const isExpired = isTokenExpired(account)

      // 记录token使用情况
      logTokenUsage(account.id, account.name, 'gemini', account.expiresAt, isExpired)

      if (isExpired) {
        await refreshAccountToken(account.id)
        return await getAccount(account.id)
      }

      // 创建粘性会话映射
      if (sessionHash) {
        await client.setex(
          `${ACCOUNT_SESSION_MAPPING_PREFIX}${sessionHash}`,
          3600, // 1小时过期
          account.id
        )
      }

      return account
    }
  }

  // 从共享账户池选择
  const sharedAccountIds = await client.smembers(SHARED_GEMINI_ACCOUNTS_KEY)
  const availableAccounts = []

  for (const accountId of sharedAccountIds) {
    const account = await getAccount(accountId)
    if (
      account &&
      account.isActive === 'true' &&
      !isRateLimited(account) &&
      !isSubscriptionExpired(account)
    ) {
      availableAccounts.push(account)
    } else if (account && isSubscriptionExpired(account)) {
      logger.debug(
        `⏰ Skipping expired Gemini account: ${account.name}, expired at ${account.subscriptionExpiresAt}`
      )
    }
  }

  if (availableAccounts.length === 0) {
    throw new Error('No available Gemini accounts')
  }

  // 选择最少使用的账户
  availableAccounts.sort((a, b) => {
    const aLastUsed = a.lastUsedAt ? new Date(a.lastUsedAt).getTime() : 0
    const bLastUsed = b.lastUsedAt ? new Date(b.lastUsedAt).getTime() : 0
    return aLastUsed - bLastUsed
  })

  const selectedAccount = availableAccounts[0]

  // 检查并刷新 token
  const isExpired = isTokenExpired(selectedAccount)

  // 记录token使用情况
  logTokenUsage(
    selectedAccount.id,
    selectedAccount.name,
    'gemini',
    selectedAccount.expiresAt,
    isExpired
  )

  if (isExpired) {
    await refreshAccountToken(selectedAccount.id)
    return await getAccount(selectedAccount.id)
  }

  // 创建粘性会话映射
  if (sessionHash) {
    await client.setex(`${ACCOUNT_SESSION_MAPPING_PREFIX}${sessionHash}`, 3600, selectedAccount.id)
  }

  return selectedAccount
}

// 检查 token 是否过期
function isTokenExpired(account) {
  if (!account.expiresAt) {
    return true
  }

  const expiryTime = new Date(account.expiresAt).getTime()
  const now = Date.now()
  const buffer = 10 * 1000 // 10秒缓冲

  return now >= expiryTime - buffer
}

/**
 * 检查账户订阅是否过期
 * @param {Object} account - 账户对象
 * @returns {boolean} - true: 已过期, false: 未过期
 */
function isSubscriptionExpired(account) {
  if (!account.subscriptionExpiresAt) {
    return false // 未设置视为永不过期
  }
  const expiryDate = new Date(account.subscriptionExpiresAt)
  return expiryDate <= new Date()
}

// 检查账户是否被限流
function isRateLimited(account) {
  if (account.rateLimitStatus === 'limited' && account.rateLimitedAt) {
    const limitedAt = new Date(account.rateLimitedAt).getTime()
    const now = Date.now()
    const limitDuration = 60 * 60 * 1000 // 1小时

    return now < limitedAt + limitDuration
  }
  return false
}

// 刷新账户 token
async function refreshAccountToken(accountId) {
  let lockAcquired = false
  let account = null

  try {
    account = await getAccount(accountId)
    if (!account) {
      throw new Error('Account not found')
    }

    if (!account.refreshToken) {
      throw new Error('No refresh token available')
    }

    // 尝试获取分布式锁
    lockAcquired = await tokenRefreshService.acquireRefreshLock(accountId, 'gemini')

    if (!lockAcquired) {
      // 如果无法获取锁，说明另一个进程正在刷新
      logger.info(
        `🔒 Token refresh already in progress for Gemini account: ${account.name} (${accountId})`
      )
      logRefreshSkipped(accountId, account.name, 'gemini', 'already_locked')

      // 等待一段时间后返回，期望其他进程已完成刷新
      await new Promise((resolve) => setTimeout(resolve, 2000))

      // 重新获取账户数据（可能已被其他进程刷新）
      const updatedAccount = await getAccount(accountId)
      if (updatedAccount && updatedAccount.accessToken) {
        const accessToken = decrypt(updatedAccount.accessToken)
        return {
          access_token: accessToken,
          refresh_token: updatedAccount.refreshToken ? decrypt(updatedAccount.refreshToken) : '',
          expiry_date: updatedAccount.expiresAt ? new Date(updatedAccount.expiresAt).getTime() : 0,
          scope: updatedAccount.scope || OAUTH_SCOPES.join(' '),
          token_type: 'Bearer'
        }
      }

      throw new Error('Token refresh in progress by another process')
    }

    // 记录开始刷新
    logRefreshStart(accountId, account.name, 'gemini', 'manual_refresh')
    logger.info(`🔄 Starting token refresh for Gemini account: ${account.name} (${accountId})`)

    // account.refreshToken 已经是解密后的值（从 getAccount 返回）
    // 传入账户的代理配置
    const newTokens = await refreshAccessToken(account.refreshToken, account.proxy)

    // 更新账户信息
    const updates = {
      accessToken: newTokens.access_token,
      refreshToken: newTokens.refresh_token || account.refreshToken,
      expiresAt: new Date(newTokens.expiry_date).toISOString(),
      lastRefreshAt: new Date().toISOString(),
      geminiOauth: JSON.stringify(newTokens),
      status: 'active', // 刷新成功后，将状态更新为 active
      errorMessage: '' // 清空错误信息
    }

    await updateAccount(accountId, updates)

    // 记录刷新成功
    logRefreshSuccess(accountId, account.name, 'gemini', {
      accessToken: newTokens.access_token,
      refreshToken: newTokens.refresh_token,
      expiresAt: newTokens.expiry_date,
      scopes: newTokens.scope
    })

    logger.info(
      `Refreshed token for Gemini account: ${accountId} - Access Token: ${maskToken(newTokens.access_token)}`
    )

    return newTokens
  } catch (error) {
    // 记录刷新失败
    logRefreshError(accountId, account ? account.name : 'Unknown', 'gemini', error)

    logger.error(`Failed to refresh token for account ${accountId}:`, error)

    // 标记账户为错误状态（只有在账户存在时）
    if (account) {
      try {
        await updateAccount(accountId, {
          status: 'error',
          errorMessage: error.message
        })

        // 发送Webhook通知
        try {
          const webhookNotifier = require('../utils/webhookNotifier')
          await webhookNotifier.sendAccountAnomalyNotification({
            accountId,
            accountName: account.name,
            platform: 'gemini',
            status: 'error',
            errorCode: 'GEMINI_ERROR',
            reason: `Token refresh failed: ${error.message}`
          })
        } catch (webhookError) {
          logger.error('Failed to send webhook notification:', webhookError)
        }
      } catch (updateError) {
        logger.error('Failed to update account status after refresh error:', updateError)
      }
    }

    throw error
  } finally {
    // 释放锁
    if (lockAcquired) {
      await tokenRefreshService.releaseRefreshLock(accountId, 'gemini')
    }
  }
}

// 标记账户被使用
async function markAccountUsed(accountId) {
  await updateAccount(accountId, {
    lastUsedAt: new Date().toISOString()
  })
}

// 设置账户限流状态
async function setAccountRateLimited(accountId, isLimited = true) {
  const updates = isLimited
    ? {
        rateLimitStatus: 'limited',
        rateLimitedAt: new Date().toISOString()
      }
    : {
        rateLimitStatus: '',
        rateLimitedAt: ''
      }

  await updateAccount(accountId, updates)
}

// 获取账户的限流信息（参考 claudeAccountService 的实现）
async function getAccountRateLimitInfo(accountId) {
  try {
    const account = await getAccount(accountId)
    if (!account) {
      return null
    }

    if (account.rateLimitStatus === 'limited' && account.rateLimitedAt) {
      const rateLimitedAt = new Date(account.rateLimitedAt)
      const now = new Date()
      const minutesSinceRateLimit = Math.floor((now - rateLimitedAt) / (1000 * 60))

      // Gemini 限流持续时间为 1 小时
      const minutesRemaining = Math.max(0, 60 - minutesSinceRateLimit)
      const rateLimitEndAt = new Date(rateLimitedAt.getTime() + 60 * 60 * 1000).toISOString()

      return {
        isRateLimited: minutesRemaining > 0,
        rateLimitedAt: account.rateLimitedAt,
        minutesSinceRateLimit,
        minutesRemaining,
        rateLimitEndAt
      }
    }

    return {
      isRateLimited: false,
      rateLimitedAt: null,
      minutesSinceRateLimit: 0,
      minutesRemaining: 0,
      rateLimitEndAt: null
    }
  } catch (error) {
    logger.error(`❌ Failed to get rate limit info for Gemini account: ${accountId}`, error)
    return null
  }
}

// 获取配置的OAuth客户端 - 参考GeminiCliSimulator的getOauthClient方法（支持代理）
async function getOauthClient(accessToken, refreshToken, proxyConfig = null) {
  const client = createOAuth2Client(null, proxyConfig)

  const creds = {
    access_token: accessToken,
    refresh_token: refreshToken,
    scope:
      'https://www.googleapis.com/auth/cloud-platform https://www.googleapis.com/auth/userinfo.profile openid https://www.googleapis.com/auth/userinfo.email',
    token_type: 'Bearer',
    expiry_date: 1754269905646
  }

  if (proxyConfig) {
    logger.info(
      `🌐 Using proxy for Gemini OAuth client: ${ProxyHelper.getProxyDescription(proxyConfig)}`
    )
  } else {
    logger.debug('🌐 No proxy configured for Gemini OAuth client')
  }

  // 设置凭据
  client.setCredentials(creds)

  // 验证凭据本地有效性
  const { token } = await client.getAccessToken()

  if (!token) {
    return false
  }

  // 验证服务器端token状态（检查是否被撤销）
  await client.getTokenInfo(token)

  logger.info('✅ OAuth客户端已创建')
  return client
}

// 通用的 Code Assist API 转发函数（用于简单的请求/响应端点）
// 适用于：loadCodeAssist, onboardUser, countTokens, listExperiments 等不需要特殊处理的端点
async function forwardToCodeAssist(client, apiMethod, requestBody, proxyConfig = null) {
  const axios = require('axios')
  const CODE_ASSIST_ENDPOINT = 'https://cloudcode-pa.googleapis.com'
  const CODE_ASSIST_API_VERSION = 'v1internal'

  const { token } = await client.getAccessToken()

  logger.info(`📡 ${apiMethod} API调用开始`)

  const axiosConfig = {
    url: `${CODE_ASSIST_ENDPOINT}/${CODE_ASSIST_API_VERSION}:${apiMethod}`,
    method: 'POST',
    headers: {
      Authorization: `Bearer ${token}`,
      'Content-Type': 'application/json'
    },
    data: requestBody,
    timeout: 30000
  }

<<<<<<< HEAD
  // 如果有代理配置，使用 strict 模式创建代理
  if (proxyConfig) {
    try {
      const proxyAgent = ProxyHelper.createProxyAgentStrict(proxyConfig)
      tokenInfoConfig.httpAgent = proxyAgent
      tokenInfoConfig.httpsAgent = proxyAgent
      tokenInfoConfig.proxy = false
    } catch (error) {
      logger.error('Failed to create proxy agent for tokeninfo:', error)
      throw new Error(`Proxy configuration error: ${error.message}`)
    }
=======
  // 添加代理配置
  if (proxyAgent) {
    axiosConfig.httpAgent = proxyAgent
    axiosConfig.httpsAgent = proxyAgent
    axiosConfig.proxy = false
    logger.info(`🌐 Using proxy for ${apiMethod}: ${ProxyHelper.getProxyDescription(proxyConfig)}`)
  } else {
    logger.debug(`🌐 No proxy configured for ${apiMethod}`)
>>>>>>> 77938b6e
  }

  const response = await axios(axiosConfig)

  logger.info(`✅ ${apiMethod} API调用成功`)
  return response.data
}

<<<<<<< HEAD
  // 如果有代理配置，使用 strict 模式创建代理
  if (proxyConfig) {
    try {
      const proxyAgent = ProxyHelper.createProxyAgentStrict(proxyConfig)
      userInfoConfig.httpAgent = proxyAgent
      userInfoConfig.httpsAgent = proxyAgent
      userInfoConfig.proxy = false
    } catch (error) {
      logger.error('Failed to create proxy agent for userinfo:', error)
      throw new Error(`Proxy configuration error: ${error.message}`)
    }
  }
=======
// 调用 Google Code Assist API 的 loadCodeAssist 方法（支持代理）
async function loadCodeAssist(client, projectId = null, proxyConfig = null) {
  const axios = require('axios')
  const CODE_ASSIST_ENDPOINT = 'https://cloudcode-pa.googleapis.com'
  const CODE_ASSIST_API_VERSION = 'v1internal'
>>>>>>> 77938b6e

  const { token } = await client.getAccessToken()
  const proxyAgent = ProxyHelper.createProxyAgent(proxyConfig)
  // 🔍 只有个人账户（无 projectId）才需要调用 tokeninfo/userinfo
  // 这些调用有助于 Google 获取临时 projectId
  if (!projectId) {
    const tokenInfoConfig = {
      url: 'https://oauth2.googleapis.com/tokeninfo',
      method: 'POST',
      headers: {
        Authorization: `Bearer ${token}`,
        'Content-Type': 'application/x-www-form-urlencoded'
      },
      data: new URLSearchParams({ access_token: token }).toString(),
      timeout: 15000
    }

    if (proxyAgent) {
      tokenInfoConfig.httpAgent = proxyAgent
      tokenInfoConfig.httpsAgent = proxyAgent
      tokenInfoConfig.proxy = false
    }

    try {
      await axios(tokenInfoConfig)
      logger.info('📋 tokeninfo 接口验证成功')
    } catch (error) {
      logger.warn('⚠️ tokeninfo 接口调用失败:', error.message)
    }

    const userInfoConfig = {
      url: 'https://www.googleapis.com/oauth2/v2/userinfo',
      method: 'GET',
      headers: {
        Authorization: `Bearer ${token}`,
        Accept: '*/*'
      },
      timeout: 15000
    }

    if (proxyAgent) {
      userInfoConfig.httpAgent = proxyAgent
      userInfoConfig.httpsAgent = proxyAgent
      userInfoConfig.proxy = false
    }

    try {
      await axios(userInfoConfig)
      logger.info('📋 userinfo 接口获取成功')
    } catch (error) {
      logger.warn('⚠️ userinfo 接口调用失败:', error.message)
    }
  }

  // 创建ClientMetadata
  const clientMetadata = {
    ideType: 'IDE_UNSPECIFIED',
    platform: 'PLATFORM_UNSPECIFIED',
    pluginType: 'GEMINI'
  }

  // 只有当projectId存在时才添加duetProject
  if (projectId) {
    clientMetadata.duetProject = projectId
  }

  const request = {
    metadata: clientMetadata
  }

  // 只有当projectId存在时才添加cloudaicompanionProject
  if (projectId) {
    request.cloudaicompanionProject = projectId
  }

  const axiosConfig = {
    url: `${CODE_ASSIST_ENDPOINT}/${CODE_ASSIST_API_VERSION}:loadCodeAssist`,
    method: 'POST',
    headers: {
      Authorization: `Bearer ${token}`,
      'Content-Type': 'application/json'
    },
    data: request,
    timeout: 30000
  }

  // 添加代理配置
  if (proxyConfig) {
    try {
      const proxyAgent = ProxyHelper.createProxyAgentStrict(proxyConfig)
      axiosConfig.httpAgent = proxyAgent
      axiosConfig.httpsAgent = proxyAgent
      axiosConfig.proxy = false
      logger.info(
        `🌐 Using proxy for Gemini loadCodeAssist: ${ProxyHelper.getProxyDescription(proxyConfig)}`
      )
    } catch (error) {
      logger.error('Failed to create proxy agent for loadCodeAssist:', error)
      throw new Error(`Proxy configuration error: ${error.message}`)
    }
  } else {
    logger.debug('🌐 No proxy configured for Gemini loadCodeAssist')
  }

  const response = await axios(axiosConfig)

  logger.info('📋 loadCodeAssist API调用成功')
  return response.data
}

// 获取onboard层级 - 参考GeminiCliSimulator的getOnboardTier方法
function getOnboardTier(loadRes) {
  // 用户层级枚举
  const UserTierId = {
    LEGACY: 'LEGACY',
    FREE: 'FREE',
    PRO: 'PRO'
  }

  if (loadRes.currentTier) {
    return loadRes.currentTier
  }

  for (const tier of loadRes.allowedTiers || []) {
    if (tier.isDefault) {
      return tier
    }
  }

  return {
    name: '',
    description: '',
    id: UserTierId.LEGACY,
    userDefinedCloudaicompanionProject: true
  }
}

// 调用 Google Code Assist API 的 onboardUser 方法（包含轮询逻辑，支持代理）
async function onboardUser(client, tierId, projectId, clientMetadata, proxyConfig = null) {
  const axios = require('axios')
  const CODE_ASSIST_ENDPOINT = 'https://cloudcode-pa.googleapis.com'
  const CODE_ASSIST_API_VERSION = 'v1internal'

  const { token } = await client.getAccessToken()

  const onboardReq = {
    tierId,
    metadata: clientMetadata
  }

  // 只有当projectId存在时才添加cloudaicompanionProject
  if (projectId) {
    onboardReq.cloudaicompanionProject = projectId
  }

  // 创建基础axios配置
  const baseAxiosConfig = {
    url: `${CODE_ASSIST_ENDPOINT}/${CODE_ASSIST_API_VERSION}:onboardUser`,
    method: 'POST',
    headers: {
      Authorization: `Bearer ${token}`,
      'Content-Type': 'application/json'
    },
    data: onboardReq,
    timeout: 30000
  }

  // 添加代理配置
  if (proxyConfig) {
    try {
      const proxyAgent = ProxyHelper.createProxyAgentStrict(proxyConfig)
      baseAxiosConfig.httpAgent = proxyAgent
      baseAxiosConfig.httpsAgent = proxyAgent
      baseAxiosConfig.proxy = false
      logger.info(
        `🌐 Using proxy for Gemini onboardUser: ${ProxyHelper.getProxyDescription(proxyConfig)}`
      )
    } catch (error) {
      logger.error('Failed to create proxy agent for onboardUser:', error)
      throw new Error(`Proxy configuration error: ${error.message}`)
    }
  } else {
    logger.debug('🌐 No proxy configured for Gemini onboardUser')
  }

  logger.info('📋 开始onboardUser API调用', {
    tierId,
    projectId,
    hasProjectId: !!projectId,
    isFreeTier: tierId === 'free-tier' || tierId === 'FREE'
  })

  // 轮询onboardUser直到长运行操作完成
  let lroRes = await axios(baseAxiosConfig)

  let attempts = 0
  const maxAttempts = 12 // 最多等待1分钟（5秒 * 12次）

  while (!lroRes.data.done && attempts < maxAttempts) {
    logger.info(`⏳ 等待onboardUser完成... (${attempts + 1}/${maxAttempts})`)
    await new Promise((resolve) => setTimeout(resolve, 5000))

    lroRes = await axios(baseAxiosConfig)
    attempts++
  }

  if (!lroRes.data.done) {
    throw new Error('onboardUser操作超时')
  }

  logger.info('✅ onboardUser API调用完成')
  return lroRes.data
}

// 完整的用户设置流程 - 参考setup.ts的逻辑（支持代理）
async function setupUser(
  client,
  initialProjectId = null,
  clientMetadata = null,
  proxyConfig = null
) {
  logger.info('🚀 setupUser 开始', { initialProjectId, hasClientMetadata: !!clientMetadata })

  let projectId = initialProjectId || process.env.GOOGLE_CLOUD_PROJECT || null
  logger.info('📋 初始项目ID', { projectId, fromEnv: !!process.env.GOOGLE_CLOUD_PROJECT })

  // 默认的ClientMetadata
  if (!clientMetadata) {
    clientMetadata = {
      ideType: 'IDE_UNSPECIFIED',
      platform: 'PLATFORM_UNSPECIFIED',
      pluginType: 'GEMINI',
      duetProject: projectId
    }
    logger.info('🔧 使用默认 ClientMetadata')
  }

  // 调用loadCodeAssist
  logger.info('📞 调用 loadCodeAssist...')
  const loadRes = await loadCodeAssist(client, projectId, proxyConfig)
  logger.info('✅ loadCodeAssist 完成', {
    hasCloudaicompanionProject: !!loadRes.cloudaicompanionProject
  })

  // 如果没有projectId，尝试从loadRes获取
  if (!projectId && loadRes.cloudaicompanionProject) {
    projectId = loadRes.cloudaicompanionProject
    logger.info('📋 从 loadCodeAssist 获取项目ID', { projectId })
  }

  const tier = getOnboardTier(loadRes)
  logger.info('🎯 获取用户层级', {
    tierId: tier.id,
    userDefinedProject: tier.userDefinedCloudaicompanionProject
  })

  if (tier.userDefinedCloudaiCompanionProject && !projectId) {
    throw new Error('此账号需要设置GOOGLE_CLOUD_PROJECT环境变量或提供projectId')
  }

  // 调用onboardUser
  logger.info('📞 调用 onboardUser...', { tierId: tier.id, projectId })
  const lroRes = await onboardUser(client, tier.id, projectId, clientMetadata, proxyConfig)
  logger.info('✅ onboardUser 完成', { hasDone: !!lroRes.done, hasResponse: !!lroRes.response })

  const result = {
    projectId: lroRes.response?.cloudaicompanionProject?.id || projectId || '',
    userTier: tier.id,
    loadRes,
    onboardRes: lroRes.response || {}
  }

  logger.info('🎯 setupUser 完成', { resultProjectId: result.projectId, userTier: result.userTier })
  return result
}

// 调用 Code Assist API 计算 token 数量（支持代理）
async function countTokens(client, contents, model = 'gemini-2.0-flash-exp', proxyConfig = null) {
  const axios = require('axios')
  const CODE_ASSIST_ENDPOINT = 'https://cloudcode-pa.googleapis.com'
  const CODE_ASSIST_API_VERSION = 'v1internal'

  const { token } = await client.getAccessToken()

  // 按照 gemini-cli 的转换格式构造请求
  const request = {
    request: {
      model: `models/${model}`,
      contents
    }
  }

  logger.info('📊 countTokens API调用开始', { model, contentsLength: contents.length })

  const axiosConfig = {
    url: `${CODE_ASSIST_ENDPOINT}/${CODE_ASSIST_API_VERSION}:countTokens`,
    method: 'POST',
    headers: {
      Authorization: `Bearer ${token}`,
      'Content-Type': 'application/json'
    },
    data: request,
    timeout: 30000
  }

  // 添加代理配置
  if (proxyConfig) {
    try {
      const proxyAgent = ProxyHelper.createProxyAgentStrict(proxyConfig)
      axiosConfig.httpAgent = proxyAgent
      axiosConfig.httpsAgent = proxyAgent
      axiosConfig.proxy = false
      logger.info(
        `🌐 Using proxy for Gemini countTokens: ${ProxyHelper.getProxyDescription(proxyConfig)}`
      )
    } catch (error) {
      logger.error('Failed to create proxy agent for countTokens:', error)
      throw new Error(`Proxy configuration error: ${error.message}`)
    }
  } else {
    logger.debug('🌐 No proxy configured for Gemini countTokens')
  }

  const response = await axios(axiosConfig)

  logger.info('✅ countTokens API调用成功', { totalTokens: response.data.totalTokens })
  return response.data
}

// 调用 Code Assist API 生成内容（非流式）
async function generateContent(
  client,
  requestData,
  userPromptId,
  projectId = null,
  sessionId = null,
  proxyConfig = null
) {
  const axios = require('axios')
  const CODE_ASSIST_ENDPOINT = 'https://cloudcode-pa.googleapis.com'
  const CODE_ASSIST_API_VERSION = 'v1internal'

  const { token } = await client.getAccessToken()

  // 按照 gemini-cli 的转换格式构造请求
  const request = {
    model: requestData.model,
    request: {
      ...requestData.request,
      session_id: sessionId
    }
  }

  // 只有当 userPromptId 存在时才添加
  if (userPromptId) {
    request.user_prompt_id = userPromptId
  }

  // 只有当projectId存在时才添加project字段
  if (projectId) {
    request.project = projectId
  }

  logger.info('🤖 generateContent API调用开始', {
    model: requestData.model,
    userPromptId,
    projectId,
    sessionId
  })

  // 添加详细的请求日志
  logger.info('📦 generateContent 请求详情', {
    url: `${CODE_ASSIST_ENDPOINT}/${CODE_ASSIST_API_VERSION}:generateContent`,
    requestBody: JSON.stringify(request, null, 2)
  })

  const axiosConfig = {
    url: `${CODE_ASSIST_ENDPOINT}/${CODE_ASSIST_API_VERSION}:generateContent`,
    method: 'POST',
    headers: {
      Authorization: `Bearer ${token}`,
      'Content-Type': 'application/json'
    },
    data: request,
    timeout: 60000 // 生成内容可能需要更长时间
  }

  // 添加代理配置
  if (proxyConfig) {
    try {
      const proxyAgent = ProxyHelper.createProxyAgentStrict(proxyConfig)
      axiosConfig.httpAgent = proxyAgent
      axiosConfig.httpsAgent = proxyAgent
      axiosConfig.proxy = false
      logger.info(
        `🌐 Using proxy for Gemini generateContent: ${ProxyHelper.getProxyDescription(proxyConfig)}`
      )
    } catch (error) {
      logger.error('Failed to create proxy agent for generateContent:', error)
      throw new Error(`Proxy configuration error: ${error.message}`)
    }
  } else {
    logger.debug('🌐 No proxy configured for Gemini generateContent')
  }

  const response = await axios(axiosConfig)

  logger.info('✅ generateContent API调用成功')
  return response.data
}

// 调用 Code Assist API 生成内容（流式）
async function generateContentStream(
  client,
  requestData,
  userPromptId,
  projectId = null,
  sessionId = null,
  signal = null,
  proxyConfig = null
) {
  const axios = require('axios')
  const CODE_ASSIST_ENDPOINT = 'https://cloudcode-pa.googleapis.com'
  const CODE_ASSIST_API_VERSION = 'v1internal'

  const { token } = await client.getAccessToken()

  // 按照 gemini-cli 的转换格式构造请求
  const request = {
    model: requestData.model,
    request: {
      ...requestData.request,
      session_id: sessionId
    }
  }

  // 只有当 userPromptId 存在时才添加
  if (userPromptId) {
    request.user_prompt_id = userPromptId
  }

  // 只有当projectId存在时才添加project字段
  if (projectId) {
    request.project = projectId
  }

  logger.info('🌊 streamGenerateContent API调用开始', {
    model: requestData.model,
    userPromptId,
    projectId,
    sessionId
  })

  const axiosConfig = {
    url: `${CODE_ASSIST_ENDPOINT}/${CODE_ASSIST_API_VERSION}:streamGenerateContent`,
    method: 'POST',
    params: {
      alt: 'sse'
    },
    headers: {
      Authorization: `Bearer ${token}`,
      'Content-Type': 'application/json'
    },
    data: request,
    responseType: 'stream',
    timeout: 60000
  }

  // 添加代理配置
  if (proxyConfig) {
    try {
      const proxyAgent = ProxyHelper.createProxyAgentStrict(proxyConfig)
      axiosConfig.httpAgent = proxyAgent
      axiosConfig.httpsAgent = proxyAgent
      axiosConfig.proxy = false
      logger.info(
        `🌐 Using proxy for Gemini streamGenerateContent: ${ProxyHelper.getProxyDescription(proxyConfig)}`
      )
    } catch (error) {
      logger.error('Failed to create proxy agent for streamGenerateContent:', error)
      throw new Error(`Proxy configuration error: ${error.message}`)
    }
  } else {
    logger.debug('🌐 No proxy configured for Gemini streamGenerateContent')
  }

  // 如果提供了中止信号，添加到配置中
  if (signal) {
    axiosConfig.signal = signal
  }

  const response = await axios(axiosConfig)

  logger.info('✅ streamGenerateContent API调用成功，开始流式传输')
  return response.data // 返回流对象
}

// 更新账户的临时项目 ID
async function updateTempProjectId(accountId, tempProjectId) {
  if (!tempProjectId) {
    return
  }

  try {
    const account = await getAccount(accountId)
    if (!account) {
      logger.warn(`Account ${accountId} not found when updating tempProjectId`)
      return
    }

    // 只有在没有固定项目 ID 的情况下才更新临时项目 ID
    if (!account.projectId && tempProjectId !== account.tempProjectId) {
      await updateAccount(accountId, { tempProjectId })
      logger.info(`Updated tempProjectId for account ${accountId}: ${tempProjectId}`)
    }
  } catch (error) {
    logger.error(`Failed to update tempProjectId for account ${accountId}:`, error)
  }
}

module.exports = {
  generateAuthUrl,
  pollAuthorizationStatus,
  exchangeCodeForTokens,
  refreshAccessToken,
  createAccount,
  getAccount,
  updateAccount,
  deleteAccount,
  getAllAccounts,
  selectAvailableAccount,
  refreshAccountToken,
  markAccountUsed,
  setAccountRateLimited,
  getAccountRateLimitInfo,
  isTokenExpired,
  getOauthClient,
  forwardToCodeAssist, // 通用转发函数
  loadCodeAssist,
  getOnboardTier,
  onboardUser,
  setupUser,
  encrypt,
  decrypt,
  generateEncryptionKey,
  decryptCache, // 暴露缓存对象以便测试和监控
  countTokens,
  generateContent,
  generateContentStream,
  updateTempProjectId,
  OAUTH_CLIENT_ID,
  OAUTH_SCOPES
}<|MERGE_RESOLUTION|>--- conflicted
+++ resolved
@@ -1071,6 +1071,7 @@
   const CODE_ASSIST_API_VERSION = 'v1internal'
 
   const { token } = await client.getAccessToken()
+  const proxyAgent = ProxyHelper.createProxyAgent(proxyConfig)
 
   logger.info(`📡 ${apiMethod} API调用开始`)
 
@@ -1085,19 +1086,6 @@
     timeout: 30000
   }
 
-<<<<<<< HEAD
-  // 如果有代理配置，使用 strict 模式创建代理
-  if (proxyConfig) {
-    try {
-      const proxyAgent = ProxyHelper.createProxyAgentStrict(proxyConfig)
-      tokenInfoConfig.httpAgent = proxyAgent
-      tokenInfoConfig.httpsAgent = proxyAgent
-      tokenInfoConfig.proxy = false
-    } catch (error) {
-      logger.error('Failed to create proxy agent for tokeninfo:', error)
-      throw new Error(`Proxy configuration error: ${error.message}`)
-    }
-=======
   // 添加代理配置
   if (proxyAgent) {
     axiosConfig.httpAgent = proxyAgent
@@ -1106,7 +1094,6 @@
     logger.info(`🌐 Using proxy for ${apiMethod}: ${ProxyHelper.getProxyDescription(proxyConfig)}`)
   } else {
     logger.debug(`🌐 No proxy configured for ${apiMethod}`)
->>>>>>> 77938b6e
   }
 
   const response = await axios(axiosConfig)
@@ -1115,26 +1102,11 @@
   return response.data
 }
 
-<<<<<<< HEAD
-  // 如果有代理配置，使用 strict 模式创建代理
-  if (proxyConfig) {
-    try {
-      const proxyAgent = ProxyHelper.createProxyAgentStrict(proxyConfig)
-      userInfoConfig.httpAgent = proxyAgent
-      userInfoConfig.httpsAgent = proxyAgent
-      userInfoConfig.proxy = false
-    } catch (error) {
-      logger.error('Failed to create proxy agent for userinfo:', error)
-      throw new Error(`Proxy configuration error: ${error.message}`)
-    }
-  }
-=======
 // 调用 Google Code Assist API 的 loadCodeAssist 方法（支持代理）
 async function loadCodeAssist(client, projectId = null, proxyConfig = null) {
   const axios = require('axios')
   const CODE_ASSIST_ENDPOINT = 'https://cloudcode-pa.googleapis.com'
   const CODE_ASSIST_API_VERSION = 'v1internal'
->>>>>>> 77938b6e
 
   const { token } = await client.getAccessToken()
   const proxyAgent = ProxyHelper.createProxyAgent(proxyConfig)
@@ -1158,6 +1130,18 @@
       tokenInfoConfig.proxy = false
     }
 
+  // 如果有代理配置，使用 strict 模式创建代理
+  if (proxyConfig) {
+    try {
+      const proxyAgent = ProxyHelper.createProxyAgentStrict(proxyConfig)
+      tokenInfoConfig.httpAgent = proxyAgent
+      tokenInfoConfig.httpsAgent = proxyAgent
+      tokenInfoConfig.proxy = false
+    } catch (error) {
+      logger.error('Failed to create proxy agent for tokeninfo:', error)
+      throw new Error(`Proxy configuration error: ${error.message}`)
+    }
+  }
     try {
       await axios(tokenInfoConfig)
       logger.info('📋 tokeninfo 接口验证成功')
@@ -1181,12 +1165,24 @@
       userInfoConfig.proxy = false
     }
 
+  // 如果有代理配置，使用 strict 模式创建代理
+  if (proxyConfig) {
     try {
-      await axios(userInfoConfig)
-      logger.info('📋 userinfo 接口获取成功')
+      const proxyAgent = ProxyHelper.createProxyAgentStrict(proxyConfig)
+      userInfoConfig.httpAgent = proxyAgent
+      userInfoConfig.httpsAgent = proxyAgent
+      userInfoConfig.proxy = false
     } catch (error) {
-      logger.warn('⚠️ userinfo 接口调用失败:', error.message)
-    }
+      logger.error('Failed to create proxy agent for userinfo:', error)
+      throw new Error(`Proxy configuration error: ${error.message}`)
+    }
+  }
+
+  try {
+    await axios(userInfoConfig)
+    logger.info('📋 userinfo 接口获取成功')
+  } catch (error) {
+    logger.warn('⚠️ userinfo 接口调用失败:', error.message)
   }
 
   // 创建ClientMetadata
