const claudeAccountService = require('./claudeAccountService')
const claudeConsoleAccountService = require('./claudeConsoleAccountService')
const bedrockAccountService = require('./bedrockAccountService')
const ccrAccountService = require('./ccrAccountService')
const accountGroupService = require('./accountGroupService')
const redis = require('../models/redis')
const logger = require('../utils/logger')
const { parseVendorPrefixedModel } = require('../utils/modelHelper')
const config = require('../../config/config')

class UnifiedClaudeScheduler {
  constructor() {
    this.SESSION_MAPPING_PREFIX = 'unified_claude_session_mapping:'
  }

  // 🔧 辅助方法：检查账户是否可调度（兼容字符串和布尔值）
  _isSchedulable(schedulable) {
    // 如果是 undefined 或 null，默认为可调度
    if (schedulable === undefined || schedulable === null) {
      return true
    }
    // 明确设置为 false（布尔值）或 'false'（字符串）时不可调度
    return schedulable !== false && schedulable !== 'false'
  }

  // 🔍 检查账户是否支持请求的模型
  _isModelSupportedByAccount(account, accountType, requestedModel, context = '') {
    if (!requestedModel) {
      return true // 没有指定模型时，默认支持
    }

    // Claude OAuth 账户的模型检查
    if (accountType === 'claude-official') {
      // 1. 首先检查是否为 Claude 官方支持的模型
      // Claude Official API 只支持 Anthropic 自己的模型,不支持第三方模型(如 deepseek-chat)
      const isClaudeOfficialModel =
        requestedModel.startsWith('claude-') ||
        requestedModel.includes('claude') ||
        requestedModel.includes('sonnet') ||
        requestedModel.includes('opus') ||
        requestedModel.includes('haiku')

      if (!isClaudeOfficialModel) {
        logger.info(
          `🚫 Claude official account ${account.name} does not support non-Claude model ${requestedModel}${context ? ` ${context}` : ''}`
        )
        return false
      }

      // 2. Opus 模型的订阅级别检查
      if (requestedModel.toLowerCase().includes('opus')) {
        if (account.subscriptionInfo) {
          try {
            const info =
              typeof account.subscriptionInfo === 'string'
                ? JSON.parse(account.subscriptionInfo)
                : account.subscriptionInfo

            // Pro 和 Free 账号不支持 Opus
            if (info.hasClaudePro === true && info.hasClaudeMax !== true) {
              logger.info(
                `🚫 Claude account ${account.name} (Pro) does not support Opus model${context ? ` ${context}` : ''}`
              )
              return false
            }
            if (info.accountType === 'claude_pro' || info.accountType === 'claude_free') {
              logger.info(
                `🚫 Claude account ${account.name} (${info.accountType}) does not support Opus model${context ? ` ${context}` : ''}`
              )
              return false
            }
          } catch (e) {
            // 解析失败，假设为旧数据，默认支持（兼容旧数据为 Max）
            logger.debug(
              `Account ${account.name} has invalid subscriptionInfo${context ? ` ${context}` : ''}, assuming Max`
            )
          }
        }
        // 没有订阅信息的账号，默认当作支持（兼容旧数据）
      }
    }

    // Claude Console 账户的模型支持检查
    if (accountType === 'claude-console' && account.supportedModels) {
      // 兼容旧格式（数组）和新格式（对象）
      if (Array.isArray(account.supportedModels)) {
        // 旧格式：数组
        if (
          account.supportedModels.length > 0 &&
          !account.supportedModels.includes(requestedModel)
        ) {
          logger.info(
            `🚫 Claude Console account ${account.name} does not support model ${requestedModel}${context ? ` ${context}` : ''}`
          )
          return false
        }
      } else if (typeof account.supportedModels === 'object') {
        // 新格式：映射表
        if (
          Object.keys(account.supportedModels).length > 0 &&
          !claudeConsoleAccountService.isModelSupported(account.supportedModels, requestedModel)
        ) {
          logger.info(
            `🚫 Claude Console account ${account.name} does not support model ${requestedModel}${context ? ` ${context}` : ''}`
          )
          return false
        }
      }
    }

    // CCR 账户的模型支持检查
    if (accountType === 'ccr' && account.supportedModels) {
      // 兼容旧格式（数组）和新格式（对象）
      if (Array.isArray(account.supportedModels)) {
        // 旧格式：数组
        if (
          account.supportedModels.length > 0 &&
          !account.supportedModels.includes(requestedModel)
        ) {
          logger.info(
            `🚫 CCR account ${account.name} does not support model ${requestedModel}${context ? ` ${context}` : ''}`
          )
          return false
        }
      } else if (typeof account.supportedModels === 'object') {
        // 新格式：映射表
        if (
          Object.keys(account.supportedModels).length > 0 &&
          !ccrAccountService.isModelSupported(account.supportedModels, requestedModel)
        ) {
          logger.info(
            `🚫 CCR account ${account.name} does not support model ${requestedModel}${context ? ` ${context}` : ''}`
          )
          return false
        }
      }
    }

    return true
  }

  // 🎯 统一调度Claude账号（官方和Console）
  async selectAccountForApiKey(
    apiKeyData,
    sessionHash = null,
    requestedModel = null,
    options = {}
  ) {
    try {
      // 🔄 支持排除账户列表（用于重试机制）
      const { excludedAccounts = [] } = options

      if (excludedAccounts.length > 0) {
        logger.debug(
          `🚫 Excluding ${excludedAccounts.length} accounts from selection: ${excludedAccounts.join(', ')}`
        )
      }

      // 解析供应商前缀
      const { vendor, baseModel } = parseVendorPrefixedModel(requestedModel)
      const effectiveModel = vendor === 'ccr' ? baseModel : requestedModel

      logger.debug(
        `🔍 Model parsing - Original: ${requestedModel}, Vendor: ${vendor}, Effective: ${effectiveModel}`
      )
      const isOpusRequest =
        effectiveModel && typeof effectiveModel === 'string'
          ? effectiveModel.toLowerCase().includes('opus')
          : false

      // 如果是 CCR 前缀，只在 CCR 账户池中选择
      if (vendor === 'ccr') {
        logger.info(`🎯 CCR vendor prefix detected, routing to CCR accounts only`)
        return await this._selectCcrAccount(
          apiKeyData,
          sessionHash,
          effectiveModel,
          excludedAccounts
        )
      }
      // 如果API Key绑定了专属账户或分组，优先使用
      if (apiKeyData.claudeAccountId) {
        // 检查是否是分组
        if (apiKeyData.claudeAccountId.startsWith('group:')) {
          const groupId = apiKeyData.claudeAccountId.replace('group:', '')
          logger.info(
            `🎯 API key ${apiKeyData.name} is bound to group ${groupId}, selecting from group`
          )
          return await this.selectAccountFromGroup(
            groupId,
            sessionHash,
            effectiveModel,
            vendor === 'ccr',
            excludedAccounts
          )
        }

        // 普通专属账户
        const boundAccount = await redis.getClaudeAccount(apiKeyData.claudeAccountId)
        if (boundAccount && boundAccount.isActive === 'true' && boundAccount.status !== 'error') {
          const isRateLimited = await claudeAccountService.isAccountRateLimited(boundAccount.id)
          if (isRateLimited) {
            const rateInfo = await claudeAccountService.getAccountRateLimitInfo(boundAccount.id)
            const error = new Error('Dedicated Claude account is rate limited')
            error.code = 'CLAUDE_DEDICATED_RATE_LIMITED'
            error.accountId = boundAccount.id
            error.rateLimitEndAt = rateInfo?.rateLimitEndAt || boundAccount.rateLimitEndAt || null
            throw error
          }

          if (!this._isSchedulable(boundAccount.schedulable)) {
            logger.warn(
              `⚠️ Bound Claude OAuth account ${apiKeyData.claudeAccountId} is not schedulable (schedulable: ${boundAccount?.schedulable}), falling back to pool`
            )
          } else {
            if (isOpusRequest) {
              await claudeAccountService.clearExpiredOpusRateLimit(boundAccount.id)
            }
            logger.info(
              `🎯 Using bound dedicated Claude OAuth account: ${boundAccount.name} (${apiKeyData.claudeAccountId}) for API key ${apiKeyData.name}`
            )
            return {
              accountId: apiKeyData.claudeAccountId,
              accountType: 'claude-official'
            }
          }
        } else {
          logger.warn(
            `⚠️ Bound Claude OAuth account ${apiKeyData.claudeAccountId} is not available (isActive: ${boundAccount?.isActive}, status: ${boundAccount?.status}), falling back to pool`
          )
        }
      }

      // 2. 检查Claude Console账户绑定
      if (apiKeyData.claudeConsoleAccountId) {
        const boundConsoleAccount = await claudeConsoleAccountService.getAccount(
          apiKeyData.claudeConsoleAccountId
        )
        if (
          boundConsoleAccount &&
          boundConsoleAccount.isActive === true &&
          boundConsoleAccount.status === 'active' &&
          this._isSchedulable(boundConsoleAccount.schedulable)
        ) {
          logger.info(
            `🎯 Using bound dedicated Claude Console account: ${boundConsoleAccount.name} (${apiKeyData.claudeConsoleAccountId}) for API key ${apiKeyData.name}`
          )
          return {
            accountId: apiKeyData.claudeConsoleAccountId,
            accountType: 'claude-console'
          }
        } else {
          logger.warn(
            `⚠️ Bound Claude Console account ${apiKeyData.claudeConsoleAccountId} is not available (isActive: ${boundConsoleAccount?.isActive}, status: ${boundConsoleAccount?.status}, schedulable: ${boundConsoleAccount?.schedulable}), falling back to pool`
          )
        }
      }

      // 3. 检查Bedrock账户绑定
      if (apiKeyData.bedrockAccountId) {
        const boundBedrockAccountResult = await bedrockAccountService.getAccount(
          apiKeyData.bedrockAccountId
        )
        if (
          boundBedrockAccountResult.success &&
          boundBedrockAccountResult.data.isActive === true &&
          this._isSchedulable(boundBedrockAccountResult.data.schedulable)
        ) {
          logger.info(
            `🎯 Using bound dedicated Bedrock account: ${boundBedrockAccountResult.data.name} (${apiKeyData.bedrockAccountId}) for API key ${apiKeyData.name}`
          )
          return {
            accountId: apiKeyData.bedrockAccountId,
            accountType: 'bedrock'
          }
        } else {
          logger.warn(
            `⚠️ Bound Bedrock account ${apiKeyData.bedrockAccountId} is not available (isActive: ${boundBedrockAccountResult?.data?.isActive}, schedulable: ${boundBedrockAccountResult?.data?.schedulable}), falling back to pool`
          )
        }
      }

      // CCR 账户不支持绑定（仅通过 ccr, 前缀进行 CCR 路由）

      // 如果有会话哈希，优先尝试复用粘性会话映射
      if (sessionHash) {
        const mappedAccount = await this._getSessionMapping(sessionHash)
        const reusedAccount = await this._tryReuseStickyMapping(
          sessionHash,
          mappedAccount,
          effectiveModel,
          {
            excludedAccounts,
            vendor
          }
        )
        if (reusedAccount) {
          return reusedAccount
        }
      }

      // 获取所有可用账户（传递请求的模型进行过滤，并排除指定账户）
      const availableAccounts = await this._getAllAvailableAccounts(
        apiKeyData,
        effectiveModel,
        false, // 仅前缀才走 CCR：默认池不包含 CCR 账户
        excludedAccounts // 排除的账户列表
      )

      if (availableAccounts.length === 0) {
        // 提供更详细的错误信息
        if (effectiveModel) {
          throw new Error(
            `No available Claude accounts support the requested model: ${effectiveModel}`
          )
        } else {
          throw new Error('No available Claude accounts (neither official nor console)')
        }
      }

      // 按优先级和最后使用时间排序
      const sortedAccounts = this._sortAccountsByPriority(availableAccounts)

      // 选择第一个账户
      const selectedAccount = sortedAccounts[0]

      // 如果有会话哈希，建立新的映射
      if (sessionHash) {
        await this._setSessionMapping(
          sessionHash,
          selectedAccount.accountId,
          selectedAccount.accountType
        )
        logger.info(
          `🎯 Created new sticky session mapping: ${selectedAccount.name} (${selectedAccount.accountId}, ${selectedAccount.accountType}) for session ${sessionHash}`
        )
      }

      logger.info(
        `🎯 Selected account: ${selectedAccount.name} (${selectedAccount.accountId}, ${selectedAccount.accountType}) with priority ${selectedAccount.priority} for API key ${apiKeyData.name}`
      )

      return {
        accountId: selectedAccount.accountId,
        accountType: selectedAccount.accountType
      }
    } catch (error) {
      logger.error('❌ Failed to select account for API key:', error)
      throw error
    }
  }

  // 📋 获取所有可用账户（合并官方和Console）
  async _getAllAvailableAccounts(
    apiKeyData,
    requestedModel = null,
    includeCcr = false,
    excludedAccounts = []
  ) {
    const availableAccounts = []
    const isOpusRequest =
      requestedModel && typeof requestedModel === 'string'
        ? requestedModel.toLowerCase().includes('opus')
        : false

    // 🔄 创建排除账户的Set以便快速查找
    const excludedSet = new Set(excludedAccounts)

    // 如果API Key绑定了专属账户，优先返回
    // 1. 检查Claude OAuth账户绑定
    if (apiKeyData.claudeAccountId) {
      const boundAccount = await redis.getClaudeAccount(apiKeyData.claudeAccountId)
      if (
        boundAccount &&
        boundAccount.isActive === 'true' &&
        boundAccount.status !== 'error' &&
        boundAccount.status !== 'blocked' &&
        boundAccount.status !== 'temp_error'
      ) {
        const isRateLimited = await claudeAccountService.isAccountRateLimited(boundAccount.id)
        if (isRateLimited) {
          const rateInfo = await claudeAccountService.getAccountRateLimitInfo(boundAccount.id)
          const error = new Error('Dedicated Claude account is rate limited')
          error.code = 'CLAUDE_DEDICATED_RATE_LIMITED'
          error.accountId = boundAccount.id
          error.rateLimitEndAt = rateInfo?.rateLimitEndAt || boundAccount.rateLimitEndAt || null
          throw error
        }

        if (!this._isSchedulable(boundAccount.schedulable)) {
          logger.warn(
            `⚠️ Bound Claude OAuth account ${apiKeyData.claudeAccountId} is not schedulable (schedulable: ${boundAccount?.schedulable})`
          )
        } else {
          logger.info(
            `🎯 Using bound dedicated Claude OAuth account: ${boundAccount.name} (${apiKeyData.claudeAccountId})`
          )
          return [
            {
              ...boundAccount,
              accountId: boundAccount.id,
              accountType: 'claude-official',
              priority: parseInt(boundAccount.priority) || 50,
              lastUsedAt: boundAccount.lastUsedAt || '0'
            }
          ]
        }
      } else {
        logger.warn(
          `⚠️ Bound Claude OAuth account ${apiKeyData.claudeAccountId} is not available (isActive: ${boundAccount?.isActive}, status: ${boundAccount?.status})`
        )
      }
    }

    // 2. 检查Claude Console账户绑定
    if (apiKeyData.claudeConsoleAccountId) {
      const boundConsoleAccount = await claudeConsoleAccountService.getAccount(
        apiKeyData.claudeConsoleAccountId
      )
      if (
        boundConsoleAccount &&
        boundConsoleAccount.isActive === true &&
        boundConsoleAccount.status === 'active' &&
        this._isSchedulable(boundConsoleAccount.schedulable)
      ) {
        // 主动触发一次额度检查
        try {
          await claudeConsoleAccountService.checkQuotaUsage(boundConsoleAccount.id)
        } catch (e) {
          logger.warn(
            `Failed to check quota for bound Claude Console account ${boundConsoleAccount.name}: ${e.message}`
          )
          // 继续使用该账号
        }

        // 检查限流状态和额度状态
        const isRateLimited = await claudeConsoleAccountService.isAccountRateLimited(
          boundConsoleAccount.id
        )
        const isQuotaExceeded = await claudeConsoleAccountService.isAccountQuotaExceeded(
          boundConsoleAccount.id
        )

        if (!isRateLimited && !isQuotaExceeded) {
          logger.info(
            `🎯 Using bound dedicated Claude Console account: ${boundConsoleAccount.name} (${apiKeyData.claudeConsoleAccountId})`
          )
          return [
            {
              ...boundConsoleAccount,
              accountId: boundConsoleAccount.id,
              accountType: 'claude-console',
              priority: parseInt(boundConsoleAccount.priority) || 50,
              lastUsedAt: boundConsoleAccount.lastUsedAt || '0'
            }
          ]
        }
      } else {
        logger.warn(
          `⚠️ Bound Claude Console account ${apiKeyData.claudeConsoleAccountId} is not available (isActive: ${boundConsoleAccount?.isActive}, status: ${boundConsoleAccount?.status}, schedulable: ${boundConsoleAccount?.schedulable})`
        )
      }
    }

    // 3. 检查Bedrock账户绑定
    if (apiKeyData.bedrockAccountId) {
      const boundBedrockAccountResult = await bedrockAccountService.getAccount(
        apiKeyData.bedrockAccountId
      )
      if (
        boundBedrockAccountResult.success &&
        boundBedrockAccountResult.data.isActive === true &&
        this._isSchedulable(boundBedrockAccountResult.data.schedulable)
      ) {
        logger.info(
          `🎯 Using bound dedicated Bedrock account: ${boundBedrockAccountResult.data.name} (${apiKeyData.bedrockAccountId})`
        )
        return [
          {
            ...boundBedrockAccountResult.data,
            accountId: boundBedrockAccountResult.data.id,
            accountType: 'bedrock',
            priority: parseInt(boundBedrockAccountResult.data.priority) || 50,
            lastUsedAt: boundBedrockAccountResult.data.lastUsedAt || '0'
          }
        ]
      } else {
        logger.warn(
          `⚠️ Bound Bedrock account ${apiKeyData.bedrockAccountId} is not available (isActive: ${boundBedrockAccountResult?.data?.isActive}, schedulable: ${boundBedrockAccountResult?.data?.schedulable})`
        )
      }
    }

    // 获取官方Claude账户（共享池）
    const claudeAccounts = await redis.getAllClaudeAccounts()
    for (const account of claudeAccounts) {
      // 🔄 检查是否在排除列表中
      if (excludedSet.has(account.id)) {
        logger.debug(`🚫 Excluding Claude official account ${account.id} from selection`)
        continue
      }

      if (
        account.isActive === 'true' &&
        account.status !== 'error' &&
        account.status !== 'blocked' &&
        account.status !== 'temp_error' &&
        (account.accountType === 'shared' || !account.accountType) && // 兼容旧数据
        this._isSchedulable(account.schedulable)
      ) {
        // 检查是否可调度

        // 检查模型支持
        if (!this._isModelSupportedByAccount(account, 'claude-official', requestedModel)) {
          continue
        }

        // 检查是否被限流
        const isRateLimited = await claudeAccountService.isAccountRateLimited(account.id)
        if (isRateLimited) {
          continue
        }

        if (isOpusRequest) {
          const isOpusRateLimited = await claudeAccountService.isAccountOpusRateLimited(account.id)
          if (isOpusRateLimited) {
            logger.info(
              `🚫 Skipping account ${account.name} (${account.id}) due to active Opus limit`
            )
            continue
          }
        }

        availableAccounts.push({
          ...account,
          accountId: account.id,
          accountType: 'claude-official',
          priority: parseInt(account.priority) || 50, // 默认优先级50
          lastUsedAt: account.lastUsedAt || '0'
        })
      }
    }

    // 获取Claude Console账户
    const consoleAccounts = await claudeConsoleAccountService.getAllAccounts()
    logger.info(`📋 Found ${consoleAccounts.length} total Claude Console accounts`)

    // 🔢 统计Console账户并发排除情况
    let consoleAccountsEligibleCount = 0 // 符合基本条件的账户数
    let consoleAccountsExcludedByConcurrency = 0 // 因并发满额被排除的账户数

    // 🚀 收集需要并发检查的账户ID列表（批量查询优化）
    const accountsNeedingConcurrencyCheck = []

    for (const account of consoleAccounts) {
      // 🔄 检查是否在排除列表中
      if (excludedSet.has(account.id)) {
        logger.debug(`🚫 Excluding Claude Console account ${account.id} from selection`)
        continue
      }

      logger.info(
        `🔍 Checking Claude Console account: ${account.name} - isActive: ${account.isActive}, status: ${account.status}, accountType: ${account.accountType}, schedulable: ${account.schedulable}`
      )

      // 注意：getAllAccounts返回的isActive是布尔值，getAccount返回的也是布尔值
      if (
        account.isActive === true &&
        account.status === 'active' &&
        account.accountType === 'shared' &&
        this._isSchedulable(account.schedulable)
      ) {
        // 检查是否可调度

        // 检查模型支持
        if (!this._isModelSupportedByAccount(account, 'claude-console', requestedModel)) {
          continue
        }

        // 检查订阅是否过期
        if (claudeConsoleAccountService.isSubscriptionExpired(account)) {
          logger.debug(
            `⏰ Claude Console account ${account.name} (${account.id}) expired at ${account.subscriptionExpiresAt}`
          )
          continue
        }

        // 主动触发一次额度检查，确保状态即时生效
        try {
          await claudeConsoleAccountService.checkQuotaUsage(account.id)
        } catch (e) {
          logger.warn(
            `Failed to check quota for Claude Console account ${account.name}: ${e.message}`
          )
          // 继续处理该账号
        }

        // 检查是否被限流
        const isRateLimited = await claudeConsoleAccountService.isAccountRateLimited(account.id)
        const isQuotaExceeded = await claudeConsoleAccountService.isAccountQuotaExceeded(account.id)

        // 🔢 记录符合基本条件的账户（通过了前面所有检查，但可能因并发被排除）
        if (!isRateLimited && !isQuotaExceeded) {
<<<<<<< HEAD
          availableAccounts.push({
            ...account,
            accountId: account.id,
            accountType: 'claude-console',
            priority: parseInt(account.priority) || 50,
            lastUsedAt: account.lastUsedAt || '0'
          })
          logger.info(
            `✅ Added Claude Console account to available pool: ${account.name} (priority: ${account.priority})`
          )
=======
          consoleAccountsEligibleCount++
          // 🚀 将符合条件且需要并发检查的账户加入批量查询列表
          if (currentAccount.maxConcurrentTasks > 0) {
            accountsNeedingConcurrencyCheck.push(currentAccount)
          } else {
            // 未配置并发限制的账户直接加入可用池
            availableAccounts.push({
              ...currentAccount,
              accountId: currentAccount.id,
              accountType: 'claude-console',
              priority: parseInt(currentAccount.priority) || 50,
              lastUsedAt: currentAccount.lastUsedAt || '0'
            })
            logger.info(
              `✅ Added Claude Console account to available pool: ${currentAccount.name} (priority: ${currentAccount.priority}, no concurrency limit)`
            )
          }
>>>>>>> ff1b982e
        } else {
          if (isRateLimited) {
            logger.warn(`⚠️ Claude Console account ${account.name} is rate limited`)
          }
          if (isQuotaExceeded) {
            logger.warn(`💰 Claude Console account ${account.name} quota exceeded`)
          }
        }
      } else {
        logger.info(
          `❌ Claude Console account ${account.name} not eligible - isActive: ${account.isActive}, status: ${account.status}, accountType: ${account.accountType}, schedulable: ${account.schedulable}`
        )
      }
    }

    // 🚀 批量查询所有账户的并发数（Promise.all 并行执行）
    if (accountsNeedingConcurrencyCheck.length > 0) {
      logger.debug(
        `🚀 Batch checking concurrency for ${accountsNeedingConcurrencyCheck.length} accounts`
      )

      const concurrencyCheckPromises = accountsNeedingConcurrencyCheck.map((account) =>
        redis.getConsoleAccountConcurrency(account.id).then((currentConcurrency) => ({
          account,
          currentConcurrency
        }))
      )

      const concurrencyResults = await Promise.all(concurrencyCheckPromises)

      // 处理批量查询结果
      for (const { account, currentConcurrency } of concurrencyResults) {
        const isConcurrencyFull = currentConcurrency >= account.maxConcurrentTasks

        if (!isConcurrencyFull) {
          availableAccounts.push({
            ...account,
            accountId: account.id,
            accountType: 'claude-console',
            priority: parseInt(account.priority) || 50,
            lastUsedAt: account.lastUsedAt || '0'
          })
          logger.info(
            `✅ Added Claude Console account to available pool: ${account.name} (priority: ${account.priority}, concurrency: ${currentConcurrency}/${account.maxConcurrentTasks})`
          )
        } else {
          // 🔢 因并发满额被排除，计数器加1
          consoleAccountsExcludedByConcurrency++
          logger.warn(
            `⚠️ Claude Console account ${account.name} reached concurrency limit: ${currentConcurrency}/${account.maxConcurrentTasks}`
          )
        }
      }
    }

    // 获取Bedrock账户（共享池）
    const bedrockAccountsResult = await bedrockAccountService.getAllAccounts()
    if (bedrockAccountsResult.success) {
      const bedrockAccounts = bedrockAccountsResult.data
      logger.info(`📋 Found ${bedrockAccounts.length} total Bedrock accounts`)

      for (const account of bedrockAccounts) {
        // 🔄 检查是否在排除列表中
        if (excludedSet.has(account.id)) {
          logger.debug(`🚫 Excluding Bedrock account ${account.id} from selection`)
          continue
        }

        logger.info(
          `🔍 Checking Bedrock account: ${account.name} - isActive: ${account.isActive}, accountType: ${account.accountType}, schedulable: ${account.schedulable}`
        )

        if (
          account.isActive === true &&
          account.accountType === 'shared' &&
          this._isSchedulable(account.schedulable)
        ) {
          // 检查是否可调度

          availableAccounts.push({
            ...account,
            accountId: account.id,
            accountType: 'bedrock',
            priority: parseInt(account.priority) || 50,
            lastUsedAt: account.lastUsedAt || '0'
          })
          logger.info(
            `✅ Added Bedrock account to available pool: ${account.name} (priority: ${account.priority})`
          )
        } else {
          logger.info(
            `❌ Bedrock account ${account.name} not eligible - isActive: ${account.isActive}, accountType: ${account.accountType}, schedulable: ${account.schedulable}`
          )
        }
      }
    }

    // 获取CCR账户（共享池）- 仅当明确要求包含时
    if (includeCcr) {
      const ccrAccounts = await ccrAccountService.getAllAccounts()
      logger.info(`📋 Found ${ccrAccounts.length} total CCR accounts`)

      for (const account of ccrAccounts) {
        // 🔄 检查是否在排除列表中
        if (excludedSet.has(account.id)) {
          logger.debug(`🚫 Excluding CCR account ${account.id} from selection`)
          continue
        }

        logger.info(
          `🔍 Checking CCR account: ${account.name} - isActive: ${account.isActive}, status: ${account.status}, accountType: ${account.accountType}, schedulable: ${account.schedulable}`
        )

        if (
          account.isActive === true &&
          account.status === 'active' &&
          account.accountType === 'shared' &&
          this._isSchedulable(account.schedulable)
        ) {
          // 检查模型支持
          if (!this._isModelSupportedByAccount(account, 'ccr', requestedModel)) {
            continue
          }

          // 检查订阅是否过期
          if (ccrAccountService.isSubscriptionExpired(account)) {
            logger.debug(
              `⏰ CCR account ${account.name} (${account.id}) expired at ${account.subscriptionExpiresAt}`
            )
            continue
          }

          // 检查是否被限流
          const isRateLimited = await ccrAccountService.isAccountRateLimited(account.id)
          const isQuotaExceeded = await ccrAccountService.isAccountQuotaExceeded(account.id)

          if (!isRateLimited && !isQuotaExceeded) {
            availableAccounts.push({
              ...account,
              accountId: account.id,
              accountType: 'ccr',
              priority: parseInt(account.priority) || 50,
              lastUsedAt: account.lastUsedAt || '0'
            })
            logger.info(
              `✅ Added CCR account to available pool: ${account.name} (priority: ${account.priority})`
            )
          } else {
            if (isRateLimited) {
              logger.warn(`⚠️ CCR account ${account.name} is rate limited`)
            }
            if (isQuotaExceeded) {
              logger.warn(`💰 CCR account ${account.name} quota exceeded`)
            }
          }
        } else {
          logger.info(
            `❌ CCR account ${account.name} not eligible - isActive: ${account.isActive}, status: ${account.status}, accountType: ${account.accountType}, schedulable: ${account.schedulable}`
          )
        }
      }
    }

    logger.info(
      `📊 Total available accounts: ${availableAccounts.length} (Claude: ${availableAccounts.filter((a) => a.accountType === 'claude-official').length}, Console: ${availableAccounts.filter((a) => a.accountType === 'claude-console').length}, Bedrock: ${availableAccounts.filter((a) => a.accountType === 'bedrock').length}, CCR: ${availableAccounts.filter((a) => a.accountType === 'ccr').length})`
    )

    // 🚨 最终检查：只有在没有任何可用账户时，才根据Console并发排除情况抛出专用错误码
    if (availableAccounts.length === 0) {
      // 如果所有Console账户都因并发满额被排除，抛出专用错误码（503）
      if (
        consoleAccountsEligibleCount > 0 &&
        consoleAccountsExcludedByConcurrency === consoleAccountsEligibleCount
      ) {
        logger.error(
          `❌ All ${consoleAccountsEligibleCount} eligible Console accounts are at concurrency limit (no other account types available)`
        )
        const error = new Error(
          'All available Claude Console accounts have reached their concurrency limit'
        )
        error.code = 'CONSOLE_ACCOUNT_CONCURRENCY_FULL'
        throw error
      }
      // 否则走通用的"无可用账户"错误处理（由上层 selectAccountForApiKey 捕获）
    }

    return availableAccounts
  }

  // 🔢 按优先级和最后使用时间排序账户
  _sortAccountsByPriority(accounts) {
    return accounts.sort((a, b) => {
      // 首先按优先级排序（数字越小优先级越高）
      if (a.priority !== b.priority) {
        return a.priority - b.priority
      }

      // 优先级相同时，按最后使用时间排序（最久未使用的优先）
      const aLastUsed = new Date(a.lastUsedAt || 0).getTime()
      const bLastUsed = new Date(b.lastUsedAt || 0).getTime()
      return aLastUsed - bLastUsed
    })
  }

  _delay(ms) {
    if (!ms || ms <= 0) {
      return Promise.resolve()
    }
    return new Promise((resolve) => setTimeout(resolve, ms))
  }

  async _ensureStickyConsoleConcurrency(accountId, sessionHash = null) {
    try {
      const account = await claudeConsoleAccountService.getAccount(accountId)
      if (!account) {
        if (sessionHash) {
          logger.warn(
            `⚠️ Sticky session account ${accountId} missing when checking concurrency for session ${sessionHash}`
          )
        } else {
          logger.warn(`⚠️ Sticky session account ${accountId} missing when checking concurrency`)
        }
        return false
      }

      const limit = parseInt(account.accountConcurrencyLimit) || 0
      if (limit <= 0) {
        return true
      }

      let currentConcurrency = await claudeConsoleAccountService.getAccountConcurrency(accountId)
      if (currentConcurrency < limit) {
        return true
      }

      const stickyCfg = (config.session && config.session.stickyConcurrency) || {}
      const waitEnabled = stickyCfg.waitEnabled !== false
      if (!waitEnabled) {
        logger.debug(
          `⏸️ Sticky account ${accountId} concurrency ${currentConcurrency}/${limit}, wait disabled -> fallback immediately`
        )
        return false
      }

      const pollInterval = Math.max(50, parseInt(stickyCfg.pollIntervalMs, 10) || 200)
      const maxWaitMs = Math.max(pollInterval, parseInt(stickyCfg.maxWaitMs, 10) || 1200)
      const deadline = Date.now() + maxWaitMs
      let polls = 0

      while (Date.now() < deadline) {
        polls += 1
        await this._delay(pollInterval)
        currentConcurrency = await claudeConsoleAccountService.getAccountConcurrency(accountId)
        if (currentConcurrency < limit) {
          logger.info(
            `🕒 Sticky concurrency wait succeeded for account ${accountId}: ${currentConcurrency}/${limit} after ${polls} poll(s)${
              sessionHash ? ` | session ${sessionHash}` : ''
            }`
          )
          return true
        }
      }

      logger.warn(
        `⌛ Sticky account ${accountId} still at limit (${currentConcurrency}/${limit}) after waiting ${maxWaitMs}ms${
          sessionHash ? ` | session ${sessionHash}` : ''
        }`
      )
      return false
    } catch (error) {
      logger.error(`❌ Failed to evaluate sticky concurrency for account ${accountId}:`, error)
      return false
    }
  }

  async _tryReuseStickyMapping(sessionHash, mappedAccount, effectiveModel, options = {}) {
    if (!sessionHash || !mappedAccount) {
      return null
    }

    const { excludedAccounts = [], vendor = null, allowedAccountIds = null } = options
    const { accountId } = mappedAccount
    const { accountType } = mappedAccount

    if (!accountId || !accountType) {
      await this._deleteSessionMapping(sessionHash)
      return null
    }

    const excludedSet = new Set(excludedAccounts || [])
    if (excludedSet.has(accountId)) {
      logger.info(`🚫 Mapped account ${accountId} is in excluded list, selecting new account`)
      await this._deleteSessionMapping(sessionHash)
      return null
    }

    if (allowedAccountIds && !allowedAccountIds.has(accountId)) {
      logger.info(
        `ℹ️ Sticky account ${accountId} not allowed for current pool, removing mapping for session ${sessionHash}`
      )
      await this._deleteSessionMapping(sessionHash)
      return null
    }

    if (vendor === 'ccr' && accountType !== 'ccr') {
      logger.info(
        `ℹ️ Sticky mapping for session ${sessionHash} points to ${accountType}, but CCR vendor was requested. Removing mapping.`
      )
      await this._deleteSessionMapping(sessionHash)
      return null
    }

    if (vendor !== 'ccr' && accountType === 'ccr') {
      logger.info(
        `ℹ️ Skipping CCR sticky session mapping for non-CCR request; removing mapping for session ${sessionHash}`
      )
      await this._deleteSessionMapping(sessionHash)
      return null
    }

    if (accountType === 'claude-console') {
      const ready = await this._ensureStickyConsoleConcurrency(accountId, sessionHash)
      if (!ready) {
        await this._deleteSessionMapping(sessionHash)
        return null
      }
    }

    const isAvailable = await this._isAccountAvailable(accountId, accountType, effectiveModel)
    if (isAvailable) {
      await this._extendSessionMappingTTL(sessionHash)
      logger.info(
        `🎯 Using sticky session account: ${accountId} (${accountType}) for session ${sessionHash}`
      )
      return mappedAccount
    }

    logger.warn(
      `⚠️ Mapped account ${accountId} is no longer available, selecting new account for session ${sessionHash}`
    )
    await this._deleteSessionMapping(sessionHash)
    return null
  }

  // 🔍 检查账户是否可用
  async _isAccountAvailable(accountId, accountType, requestedModel = null) {
    try {
      if (accountType === 'claude-official') {
        const account = await redis.getClaudeAccount(accountId)
        if (
          !account ||
          account.isActive !== 'true' ||
          account.status === 'error' ||
          account.status === 'temp_error'
        ) {
          return false
        }
        // 检查是否可调度
        if (!this._isSchedulable(account.schedulable)) {
          logger.info(`🚫 Account ${accountId} is not schedulable`)
          return false
        }

        // 检查模型兼容性
        if (
          !this._isModelSupportedByAccount(
            account,
            'claude-official',
            requestedModel,
            'in session check'
          )
        ) {
          return false
        }

        // 检查是否限流或过载
        const isRateLimited = await claudeAccountService.isAccountRateLimited(accountId)
        const isOverloaded = await claudeAccountService.isAccountOverloaded(accountId)
        if (isRateLimited || isOverloaded) {
          return false
        }

        if (
          requestedModel &&
          typeof requestedModel === 'string' &&
          requestedModel.toLowerCase().includes('opus')
        ) {
          const isOpusRateLimited = await claudeAccountService.isAccountOpusRateLimited(accountId)
          if (isOpusRateLimited) {
            logger.info(`🚫 Account ${accountId} skipped due to active Opus limit (session check)`)
            return false
          }
        }

        return true
      } else if (accountType === 'claude-console') {
        const account = await claudeConsoleAccountService.getAccount(accountId)
        if (!account || !account.isActive) {
          return false
        }
        // 检查账户状态（🔥 排除 temp_error、blocked、rate_limited 等状态）
        if (
          account.status !== 'active' &&
          account.status !== 'unauthorized' &&
          account.status !== 'overloaded'
        ) {
          return false
        }
        // 检查是否可调度
        if (!this._isSchedulable(account.schedulable)) {
          logger.info(`🚫 Claude Console account ${accountId} is not schedulable`)
          return false
        }
        // 检查模型支持
        if (
          !this._isModelSupportedByAccount(
            account,
            'claude-console',
            requestedModel,
            'in session check'
          )
        ) {
          return false
        }
        // 检查订阅是否过期
        if (claudeConsoleAccountService.isSubscriptionExpired(account)) {
          logger.debug(
            `⏰ Claude Console account ${account.name} (${accountId}) expired at ${account.subscriptionExpiresAt} (session check)`
          )
          return false
        }
        // 检查是否超额
        try {
          await claudeConsoleAccountService.checkQuotaUsage(accountId)
        } catch (e) {
          logger.warn(`Failed to check quota for Claude Console account ${accountId}: ${e.message}`)
          // 继续处理
        }

        // 检查是否被限流
        if (await claudeConsoleAccountService.isAccountRateLimited(accountId)) {
          return false
        }
        if (await claudeConsoleAccountService.isAccountQuotaExceeded(accountId)) {
          return false
        }
        // 检查是否未授权（401错误）
        if (account.status === 'unauthorized') {
          return false
        }
        // 检查是否过载（529错误）
        if (await claudeConsoleAccountService.isAccountOverloaded(accountId)) {
          return false
        }
<<<<<<< HEAD
        // 检查账户并发限制
        const accountConcurrencyLimit = parseInt(account.accountConcurrencyLimit) || 0
        if (accountConcurrencyLimit > 0) {
          const currentConcurrency =
            await claudeConsoleAccountService.getAccountConcurrency(accountId)
          if (currentConcurrency >= accountConcurrencyLimit) {
            logger.debug(
              `⏸️ Claude Console account ${account.name} at concurrency limit (${currentConcurrency}/${accountConcurrencyLimit})`
=======

        // 检查并发限制（预检查，真正的原子抢占在 relayService 中进行）
        if (account.maxConcurrentTasks > 0) {
          const currentConcurrency = await redis.getConsoleAccountConcurrency(accountId)
          if (currentConcurrency >= account.maxConcurrentTasks) {
            logger.info(
              `🚫 Claude Console account ${accountId} reached concurrency limit: ${currentConcurrency}/${account.maxConcurrentTasks} (pre-check)`
>>>>>>> ff1b982e
            )
            return false
          }
        }
<<<<<<< HEAD
=======

>>>>>>> ff1b982e
        return true
      } else if (accountType === 'bedrock') {
        const accountResult = await bedrockAccountService.getAccount(accountId)
        if (!accountResult.success || !accountResult.data.isActive) {
          return false
        }
        // 检查是否可调度
        if (!this._isSchedulable(accountResult.data.schedulable)) {
          logger.info(`🚫 Bedrock account ${accountId} is not schedulable`)
          return false
        }
        // Bedrock账户暂不需要限流检查，因为AWS管理限流
        return true
      } else if (accountType === 'ccr') {
        const account = await ccrAccountService.getAccount(accountId)
        if (!account || !account.isActive) {
          return false
        }
        // 检查账户状态
        if (
          account.status !== 'active' &&
          account.status !== 'unauthorized' &&
          account.status !== 'overloaded'
        ) {
          return false
        }
        // 检查是否可调度
        if (!this._isSchedulable(account.schedulable)) {
          logger.info(`🚫 CCR account ${accountId} is not schedulable`)
          return false
        }
        // 检查模型支持
        if (!this._isModelSupportedByAccount(account, 'ccr', requestedModel, 'in session check')) {
          return false
        }
        // 检查订阅是否过期
        if (ccrAccountService.isSubscriptionExpired(account)) {
          logger.debug(
            `⏰ CCR account ${account.name} (${accountId}) expired at ${account.subscriptionExpiresAt} (session check)`
          )
          return false
        }
        // 检查是否超额
        try {
          await ccrAccountService.checkQuotaUsage(accountId)
        } catch (e) {
          logger.warn(`Failed to check quota for CCR account ${accountId}: ${e.message}`)
          // 继续处理
        }

        // 检查是否被限流
        if (await ccrAccountService.isAccountRateLimited(accountId)) {
          return false
        }
        if (await ccrAccountService.isAccountQuotaExceeded(accountId)) {
          return false
        }
        // 检查是否未授权（401错误）
        if (account.status === 'unauthorized') {
          return false
        }
        // 检查是否过载（529错误）
        if (await ccrAccountService.isAccountOverloaded(accountId)) {
          return false
        }
        return true
      }
      return false
    } catch (error) {
      logger.warn(`⚠️ Failed to check account availability: ${accountId}`, error)
      return false
    }
  }

  // 🔗 获取会话映射
  async _getSessionMapping(sessionHash) {
    const client = redis.getClientSafe()
    const mappingData = await client.get(`${this.SESSION_MAPPING_PREFIX}${sessionHash}`)

    if (mappingData) {
      try {
        return JSON.parse(mappingData)
      } catch (error) {
        logger.warn('⚠️ Failed to parse session mapping:', error)
        return null
      }
    }

    return null
  }

  // 💾 设置会话映射
  async _setSessionMapping(sessionHash, accountId, accountType) {
    const client = redis.getClientSafe()
    const mappingData = JSON.stringify({ accountId, accountType })
    // 依据配置设置TTL（小时）
    const ttlHours = config.session?.stickyTtlHours || 1
    const ttlSeconds = Math.max(1, Math.floor(ttlHours * 60 * 60))
    await client.setex(`${this.SESSION_MAPPING_PREFIX}${sessionHash}`, ttlSeconds, mappingData)
  }

  // 🗑️ 删除会话映射
  async _deleteSessionMapping(sessionHash) {
    const client = redis.getClientSafe()
    await client.del(`${this.SESSION_MAPPING_PREFIX}${sessionHash}`)
  }

  /**
   * 🧹 公共方法：清理粘性会话映射（用于并发满额时的降级处理）
   * @param {string} sessionHash - 会话哈希值
   */
  async clearSessionMapping(sessionHash) {
    // 防御空会话哈希
    if (!sessionHash || typeof sessionHash !== 'string') {
      logger.debug('⚠️ Skipping session mapping clear - invalid sessionHash')
      return
    }

    try {
      await this._deleteSessionMapping(sessionHash)
      logger.info(
        `🧹 Cleared sticky session mapping for session: ${sessionHash.substring(0, 8)}...`
      )
    } catch (error) {
      logger.error(`❌ Failed to clear session mapping for ${sessionHash}:`, error)
      throw error
    }
  }

  // 🔁 续期统一调度会话映射TTL（针对 unified_claude_session_mapping:* 键），遵循会话配置
  async _extendSessionMappingTTL(sessionHash) {
    try {
      const client = redis.getClientSafe()
      const key = `${this.SESSION_MAPPING_PREFIX}${sessionHash}`
      const remainingTTL = await client.ttl(key)

      // -2: key 不存在；-1: 无过期时间
      if (remainingTTL === -2) {
        return false
      }
      if (remainingTTL === -1) {
        return true
      }

      const ttlHours = config.session?.stickyTtlHours || 1
      const renewalThresholdMinutes = config.session?.renewalThresholdMinutes || 0

      // 阈值为0则不续期
      if (!renewalThresholdMinutes) {
        return true
      }

      const fullTTL = Math.max(1, Math.floor(ttlHours * 60 * 60))
      const threshold = Math.max(0, Math.floor(renewalThresholdMinutes * 60))

      if (remainingTTL < threshold) {
        await client.expire(key, fullTTL)
        logger.debug(
          `🔄 Renewed unified session TTL: ${sessionHash} (was ${Math.round(remainingTTL / 60)}m, renewed to ${ttlHours}h)`
        )
      } else {
        logger.debug(
          `✅ Unified session TTL sufficient: ${sessionHash} (remaining ${Math.round(remainingTTL / 60)}m)`
        )
      }
      return true
    } catch (error) {
      logger.error('❌ Failed to extend unified session TTL:', error)
      return false
    }
  }

  // 🚫 标记账户为限流状态
  async markAccountRateLimited(
    accountId,
    accountType,
    sessionHash = null,
    rateLimitResetTimestamp = null
  ) {
    try {
      if (accountType === 'claude-official') {
        await claudeAccountService.markAccountRateLimited(
          accountId,
          sessionHash,
          rateLimitResetTimestamp
        )
      } else if (accountType === 'claude-console') {
        await claudeConsoleAccountService.markAccountRateLimited(accountId)
      } else if (accountType === 'ccr') {
        await ccrAccountService.markAccountRateLimited(accountId)
      }

      // 删除会话映射
      if (sessionHash) {
        await this._deleteSessionMapping(sessionHash)
      }

      return { success: true }
    } catch (error) {
      logger.error(
        `❌ Failed to mark account as rate limited: ${accountId} (${accountType})`,
        error
      )
      throw error
    }
  }

  // ✅ 移除账户的限流状态
  async removeAccountRateLimit(accountId, accountType) {
    try {
      if (accountType === 'claude-official') {
        await claudeAccountService.removeAccountRateLimit(accountId)
      } else if (accountType === 'claude-console') {
        await claudeConsoleAccountService.removeAccountRateLimit(accountId)
      } else if (accountType === 'ccr') {
        await ccrAccountService.removeAccountRateLimit(accountId)
      }

      return { success: true }
    } catch (error) {
      logger.error(
        `❌ Failed to remove rate limit for account: ${accountId} (${accountType})`,
        error
      )
      throw error
    }
  }

  // 🔍 检查账户是否处于限流状态
  async isAccountRateLimited(accountId, accountType) {
    try {
      if (accountType === 'claude-official') {
        return await claudeAccountService.isAccountRateLimited(accountId)
      } else if (accountType === 'claude-console') {
        return await claudeConsoleAccountService.isAccountRateLimited(accountId)
      } else if (accountType === 'ccr') {
        return await ccrAccountService.isAccountRateLimited(accountId)
      }
      return false
    } catch (error) {
      logger.error(`❌ Failed to check rate limit status: ${accountId} (${accountType})`, error)
      return false
    }
  }

  // 🚫 标记账户为未授权状态（401错误）
  async markAccountUnauthorized(accountId, accountType, sessionHash = null) {
    try {
      // 只处理claude-official类型的账户，不处理claude-console和gemini
      if (accountType === 'claude-official') {
        await claudeAccountService.markAccountUnauthorized(accountId, sessionHash)

        // 删除会话映射
        if (sessionHash) {
          await this._deleteSessionMapping(sessionHash)
        }

        logger.warn(`🚫 Account ${accountId} marked as unauthorized due to consecutive 401 errors`)
      } else {
        logger.info(
          `ℹ️ Skipping unauthorized marking for non-Claude OAuth account: ${accountId} (${accountType})`
        )
      }

      return { success: true }
    } catch (error) {
      logger.error(
        `❌ Failed to mark account as unauthorized: ${accountId} (${accountType})`,
        error
      )
      throw error
    }
  }

  // 🚫 标记账户为被封锁状态（403错误）
  async markAccountBlocked(accountId, accountType, sessionHash = null) {
    try {
      // 只处理claude-official类型的账户，不处理claude-console和gemini
      if (accountType === 'claude-official') {
        await claudeAccountService.markAccountBlocked(accountId, sessionHash)

        // 删除会话映射
        if (sessionHash) {
          await this._deleteSessionMapping(sessionHash)
        }

        logger.warn(`🚫 Account ${accountId} marked as blocked due to 403 error`)
      } else {
        logger.info(
          `ℹ️ Skipping blocked marking for non-Claude OAuth account: ${accountId} (${accountType})`
        )
      }

      return { success: true }
    } catch (error) {
      logger.error(`❌ Failed to mark account as blocked: ${accountId} (${accountType})`, error)
      throw error
    }
  }

  // 🚫 标记Claude Console账户为封锁状态（模型不支持）
  async blockConsoleAccount(accountId, reason) {
    try {
      await claudeConsoleAccountService.blockAccount(accountId, reason)
      return { success: true }
    } catch (error) {
      logger.error(`❌ Failed to block console account: ${accountId}`, error)
      throw error
    }
  }

  // 👥 从分组中选择账户
  async selectAccountFromGroup(
    groupId,
    sessionHash = null,
    requestedModel = null,
    allowCcr = false,
    excludedAccounts = []
  ) {
    try {
      // 获取分组信息
      const group = await accountGroupService.getGroup(groupId)
      if (!group) {
        throw new Error(`Group ${groupId} not found`)
      }

      logger.info(`👥 Selecting account from group: ${group.name} (${group.platform})`)

      const memberIds = await accountGroupService.getGroupMembers(groupId)
      const memberIdSet = new Set(memberIds)

      if (memberIds.length === 0) {
        throw new Error(`Group ${group.name} has no members`)
      }

      if (sessionHash) {
        const mappedAccount = await this._getSessionMapping(sessionHash)
        const reusedAccount = await this._tryReuseStickyMapping(
          sessionHash,
          mappedAccount,
          requestedModel,
          {
            excludedAccounts,
            vendor: allowCcr ? 'ccr' : null,
            allowedAccountIds: memberIdSet
          }
        )
        if (reusedAccount) {
          return reusedAccount
        }
      }

      const availableAccounts = []
      const isOpusRequest =
        requestedModel && typeof requestedModel === 'string'
          ? requestedModel.toLowerCase().includes('opus')
          : false

      // 🔄 创建排除账户的Set以便快速查找
      const excludedSet = new Set(excludedAccounts)

      // 获取所有成员账户的详细信息
      for (const memberId of memberIds) {
        let account = null
        let accountType = null

        // 根据平台类型获取账户
        if (group.platform === 'claude') {
          // 先尝试官方账户
          account = await redis.getClaudeAccount(memberId)
          if (account?.id) {
            accountType = 'claude-official'
          } else {
            // 尝试Console账户
            account = await claudeConsoleAccountService.getAccount(memberId)
            if (account) {
              accountType = 'claude-console'
            } else {
              // 尝试CCR账户（仅允许在 allowCcr 为 true 时）
              if (allowCcr) {
                account = await ccrAccountService.getAccount(memberId)
                if (account) {
                  accountType = 'ccr'
                }
              }
            }
          }
        } else if (group.platform === 'gemini') {
          // Gemini暂时不支持，预留接口
          logger.warn('⚠️ Gemini group scheduling not yet implemented')
          continue
        }

        if (!account) {
          logger.warn(`⚠️ Account ${memberId} not found in group ${group.name}`)
          continue
        }

        // 🔄 检查是否在排除列表中
        if (excludedSet.has(account.id)) {
          logger.debug(
            `🚫 Excluding account ${account.name} (${account.id}) from group ${group.name} selection`
          )
          continue
        }

        // 检查账户是否可用
        const isActive =
          accountType === 'claude-official'
            ? account.isActive === 'true'
            : account.isActive === true

        const status =
          accountType === 'claude-official'
            ? account.status !== 'error' && account.status !== 'blocked'
            : accountType === 'ccr'
              ? account.status === 'active'
              : account.status === 'active'

        if (isActive && status && this._isSchedulable(account.schedulable)) {
          // 检查模型支持
          if (!this._isModelSupportedByAccount(account, accountType, requestedModel, 'in group')) {
            continue
          }

          // 检查是否被限流
          const isRateLimited = await this.isAccountRateLimited(account.id, accountType)
          if (isRateLimited) {
            continue
          }

          if (accountType === 'claude-official' && isOpusRequest) {
            const isOpusRateLimited = await claudeAccountService.isAccountOpusRateLimited(
              account.id
            )
            if (isOpusRateLimited) {
              logger.info(
                `🚫 Skipping group member ${account.name} (${account.id}) due to active Opus limit`
              )
              continue
            }
          }

          // 🔒 检查 Claude Console 账户的并发限制
          if (accountType === 'claude-console' && account.maxConcurrentTasks > 0) {
            const currentConcurrency = await redis.getConsoleAccountConcurrency(account.id)
            if (currentConcurrency >= account.maxConcurrentTasks) {
              logger.info(
                `🚫 Skipping group member ${account.name} (${account.id}) due to concurrency limit: ${currentConcurrency}/${account.maxConcurrentTasks}`
              )
              continue
            }
          }

          availableAccounts.push({
            ...account,
            accountId: account.id,
            accountType,
            priority: parseInt(account.priority) || 50,
            lastUsedAt: account.lastUsedAt || '0'
          })
        }
      }

      if (availableAccounts.length === 0) {
        throw new Error(`No available accounts in group ${group.name}`)
      }

      // 使用现有的优先级排序逻辑
      const sortedAccounts = this._sortAccountsByPriority(availableAccounts)

      // 选择第一个账户
      const selectedAccount = sortedAccounts[0]

      // 如果有会话哈希，建立新的映射
      if (sessionHash) {
        await this._setSessionMapping(
          sessionHash,
          selectedAccount.accountId,
          selectedAccount.accountType
        )
        logger.info(
          `🎯 Created new sticky session mapping in group: ${selectedAccount.name} (${selectedAccount.accountId}, ${selectedAccount.accountType}) for session ${sessionHash}`
        )
      }

      logger.info(
        `🎯 Selected account from group ${group.name}: ${selectedAccount.name} (${selectedAccount.accountId}, ${selectedAccount.accountType}) with priority ${selectedAccount.priority}`
      )

      return {
        accountId: selectedAccount.accountId,
        accountType: selectedAccount.accountType
      }
    } catch (error) {
      logger.error(`❌ Failed to select account from group ${groupId}:`, error)
      throw error
    }
  }

  // 🎯 专门选择CCR账户（仅限CCR前缀路由使用）
  async _selectCcrAccount(
    apiKeyData,
    sessionHash = null,
    effectiveModel = null,
    excludedAccounts = []
  ) {
    try {
      // 1. 检查会话粘性
      if (sessionHash) {
        const mappedAccount = await this._getSessionMapping(sessionHash)
        const reusedAccount = await this._tryReuseStickyMapping(
          sessionHash,
          mappedAccount,
          effectiveModel,
          {
            excludedAccounts,
            vendor: 'ccr'
          }
        )
        if (reusedAccount) {
          return reusedAccount
        }
      }

      // 2. 获取所有可用的CCR账户（传递排除列表）
      const availableCcrAccounts = await this._getAvailableCcrAccounts(
        effectiveModel,
        excludedAccounts
      )

      if (availableCcrAccounts.length === 0) {
        throw new Error(
          `No available CCR accounts support the requested model: ${effectiveModel || 'unspecified'}`
        )
      }

      // 3. 按优先级和最后使用时间排序
      const sortedAccounts = this._sortAccountsByPriority(availableCcrAccounts)
      const selectedAccount = sortedAccounts[0]

      // 4. 建立会话映射
      if (sessionHash) {
        await this._setSessionMapping(
          sessionHash,
          selectedAccount.accountId,
          selectedAccount.accountType
        )
        logger.info(
          `🎯 Created new sticky CCR session mapping: ${selectedAccount.name} (${selectedAccount.accountId}) for session ${sessionHash}`
        )
      }

      logger.info(
        `🎯 Selected CCR account: ${selectedAccount.name} (${selectedAccount.accountId}) with priority ${selectedAccount.priority} for API key ${apiKeyData.name}`
      )

      return {
        accountId: selectedAccount.accountId,
        accountType: selectedAccount.accountType
      }
    } catch (error) {
      logger.error('❌ Failed to select CCR account:', error)
      throw error
    }
  }

  // 📋 获取所有可用的CCR账户
  async _getAvailableCcrAccounts(requestedModel = null, excludedAccounts = []) {
    const availableAccounts = []
    const excludedSet = new Set(excludedAccounts)

    try {
      const ccrAccounts = await ccrAccountService.getAllAccounts()
      logger.info(`📋 Found ${ccrAccounts.length} total CCR accounts for CCR-only selection`)

      for (const account of ccrAccounts) {
        // 🔄 检查是否在排除列表中
        if (excludedSet.has(account.id)) {
          logger.debug(`🚫 Excluding CCR account ${account.id} from CCR-only selection`)
          continue
        }

        logger.debug(
          `🔍 Checking CCR account: ${account.name} - isActive: ${account.isActive}, status: ${account.status}, accountType: ${account.accountType}, schedulable: ${account.schedulable}`
        )

        if (
          account.isActive === true &&
          account.status === 'active' &&
          account.accountType === 'shared' &&
          this._isSchedulable(account.schedulable)
        ) {
          // 检查模型支持
          if (!this._isModelSupportedByAccount(account, 'ccr', requestedModel)) {
            logger.debug(`CCR account ${account.name} does not support model ${requestedModel}`)
            continue
          }

          // 检查订阅是否过期
          if (ccrAccountService.isSubscriptionExpired(account)) {
            logger.debug(
              `⏰ CCR account ${account.name} (${account.id}) expired at ${account.subscriptionExpiresAt}`
            )
            continue
          }

          // 检查是否被限流或超额
          const isRateLimited = await ccrAccountService.isAccountRateLimited(account.id)
          const isQuotaExceeded = await ccrAccountService.isAccountQuotaExceeded(account.id)
          const isOverloaded = await ccrAccountService.isAccountOverloaded(account.id)

          if (!isRateLimited && !isQuotaExceeded && !isOverloaded) {
            availableAccounts.push({
              ...account,
              accountId: account.id,
              accountType: 'ccr',
              priority: parseInt(account.priority) || 50,
              lastUsedAt: account.lastUsedAt || '0'
            })
            logger.debug(`✅ Added CCR account to available pool: ${account.name}`)
          } else {
            logger.debug(
              `❌ CCR account ${account.name} not available - rateLimited: ${isRateLimited}, quotaExceeded: ${isQuotaExceeded}, overloaded: ${isOverloaded}`
            )
          }
        } else {
          logger.debug(
            `❌ CCR account ${account.name} not eligible - isActive: ${account.isActive}, status: ${account.status}, accountType: ${account.accountType}, schedulable: ${account.schedulable}`
          )
        }
      }

      logger.info(`📊 Total available CCR accounts: ${availableAccounts.length}`)
      return availableAccounts
    } catch (error) {
      logger.error('❌ Failed to get available CCR accounts:', error)
      return []
    }
  }
}

module.exports = new UnifiedClaudeScheduler()<|MERGE_RESOLUTION|>--- conflicted
+++ resolved
@@ -601,36 +601,23 @@
 
         // 🔢 记录符合基本条件的账户（通过了前面所有检查，但可能因并发被排除）
         if (!isRateLimited && !isQuotaExceeded) {
-<<<<<<< HEAD
-          availableAccounts.push({
-            ...account,
-            accountId: account.id,
-            accountType: 'claude-console',
-            priority: parseInt(account.priority) || 50,
-            lastUsedAt: account.lastUsedAt || '0'
-          })
-          logger.info(
-            `✅ Added Claude Console account to available pool: ${account.name} (priority: ${account.priority})`
-          )
-=======
           consoleAccountsEligibleCount++
           // 🚀 将符合条件且需要并发检查的账户加入批量查询列表
-          if (currentAccount.maxConcurrentTasks > 0) {
-            accountsNeedingConcurrencyCheck.push(currentAccount)
+          if (account.maxConcurrentTasks > 0) {
+            accountsNeedingConcurrencyCheck.push(account)
           } else {
             // 未配置并发限制的账户直接加入可用池
             availableAccounts.push({
-              ...currentAccount,
-              accountId: currentAccount.id,
+              ...account,
+              accountId: account.id,
               accountType: 'claude-console',
-              priority: parseInt(currentAccount.priority) || 50,
-              lastUsedAt: currentAccount.lastUsedAt || '0'
+              priority: parseInt(account.priority) || 50,
+              lastUsedAt: account.lastUsedAt || '0'
             })
             logger.info(
-              `✅ Added Claude Console account to available pool: ${currentAccount.name} (priority: ${currentAccount.priority}, no concurrency limit)`
+              `✅ Added Claude Console account to available pool: ${account.name} (priority: ${account.priority}, no concurrency limit)`
             )
           }
->>>>>>> ff1b982e
         } else {
           if (isRateLimited) {
             logger.warn(`⚠️ Claude Console account ${account.name} is rate limited`)
@@ -856,12 +843,12 @@
         return false
       }
 
-      const limit = parseInt(account.accountConcurrencyLimit) || 0
+      const limit = parseInt(account.maxConcurrentTasks) || 0
       if (limit <= 0) {
         return true
       }
 
-      let currentConcurrency = await claudeConsoleAccountService.getAccountConcurrency(accountId)
+      let currentConcurrency = await redis.getConsoleAccountConcurrency(accountId)
       if (currentConcurrency < limit) {
         return true
       }
@@ -883,7 +870,7 @@
       while (Date.now() < deadline) {
         polls += 1
         await this._delay(pollInterval)
-        currentConcurrency = await claudeConsoleAccountService.getAccountConcurrency(accountId)
+        currentConcurrency = await redis.getConsoleAccountConcurrency(accountId)
         if (currentConcurrency < limit) {
           logger.info(
             `🕒 Sticky concurrency wait succeeded for account ${accountId}: ${currentConcurrency}/${limit} after ${polls} poll(s)${
@@ -1085,32 +1072,17 @@
         if (await claudeConsoleAccountService.isAccountOverloaded(accountId)) {
           return false
         }
-<<<<<<< HEAD
-        // 检查账户并发限制
-        const accountConcurrencyLimit = parseInt(account.accountConcurrencyLimit) || 0
-        if (accountConcurrencyLimit > 0) {
-          const currentConcurrency =
-            await claudeConsoleAccountService.getAccountConcurrency(accountId)
-          if (currentConcurrency >= accountConcurrencyLimit) {
-            logger.debug(
-              `⏸️ Claude Console account ${account.name} at concurrency limit (${currentConcurrency}/${accountConcurrencyLimit})`
-=======
-
         // 检查并发限制（预检查，真正的原子抢占在 relayService 中进行）
         if (account.maxConcurrentTasks > 0) {
           const currentConcurrency = await redis.getConsoleAccountConcurrency(accountId)
           if (currentConcurrency >= account.maxConcurrentTasks) {
             logger.info(
               `🚫 Claude Console account ${accountId} reached concurrency limit: ${currentConcurrency}/${account.maxConcurrentTasks} (pre-check)`
->>>>>>> ff1b982e
             )
             return false
           }
         }
-<<<<<<< HEAD
-=======
-
->>>>>>> ff1b982e
+
         return true
       } else if (accountType === 'bedrock') {
         const accountResult = await bedrockAccountService.getAccount(accountId)
