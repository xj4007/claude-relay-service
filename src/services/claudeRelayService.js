--- conflicted
+++ resolved
@@ -461,12 +461,6 @@
     // 移除cache_control中的ttl字段
     this._stripTtlFromCacheControl(processedBody)
 
-<<<<<<< HEAD
-=======
-    // 判断是否是真实的 Claude Code 请求
-    const isRealClaudeCode = this.isRealClaudeCodeRequest(processedBody)
-
->>>>>>> cffd0232
     // 如果不是真实的 Claude Code 请求，需要设置 Claude Code 系统提示词
     if (!isRealClaudeCode) {
       const claudeCodePrompt = {
