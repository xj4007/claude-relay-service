const https = require('https')
const zlib = require('zlib')
const fs = require('fs')
const path = require('path')
const ProxyHelper = require('../utils/proxyHelper')
const claudeAccountService = require('./claudeAccountService')
const unifiedClaudeScheduler = require('./unifiedClaudeScheduler')
const sessionHelper = require('../utils/sessionHelper')
const logger = require('../utils/logger')
const config = require('../../config/config')
const claudeCodeHeadersService = require('./claudeCodeHeadersService')
const claudeCodeRequestEnhancer = require('./claudeCodeRequestEnhancer')
const redis = require('../models/redis')
const ClaudeCodeValidator = require('../validators/clients/claudeCodeValidator')

class ClaudeRelayService {
  constructor() {
    this.claudeApiUrl = config.claude.apiUrl
    this.apiVersion = config.claude.apiVersion
    this.betaHeader = config.claude.betaHeader
    this.systemPrompt = config.claude.systemPrompt
    this.claudeCodeSystemPrompt = "You are Claude Code, Anthropic's official CLI for Claude."
  }

  // 🔍 判断是否是真实的 Claude Code 请求
  isRealClaudeCodeRequest(requestBody, clientHeaders) {
    // 使用 claudeCodeValidator 来进行完整的验证
    // 注意：claudeCodeValidator.validate() 需要一个完整的 req 对象
    // 我们需要构造一个最小化的 req 对象来满足验证器的需求
    const mockReq = {
      headers: clientHeaders || {},
      body: requestBody,
      path: '/api/v1/messages'
    }

    return ClaudeCodeValidator.validate(mockReq)
  }

  // 🚀 转发请求到Claude API
  async relayRequest(
    requestBody,
    apiKeyData,
    clientRequest,
    clientResponse,
    clientHeaders,
    options = {}
  ) {
    let upstreamRequest = null

    try {
      // 调试日志：查看API Key数据
      logger.info('🔍 API Key data received:', {
        apiKeyName: apiKeyData.name,
        enableModelRestriction: apiKeyData.enableModelRestriction,
        restrictedModels: apiKeyData.restrictedModels,
        requestedModel: requestBody.model
      })

      // 检查模型限制（restrictedModels 作为允许列表）
      if (
        apiKeyData.enableModelRestriction &&
        apiKeyData.restrictedModels &&
        apiKeyData.restrictedModels.length > 0
      ) {
        const requestedModel = requestBody.model
        logger.info(
          `🔒 Model restriction check - Requested model: ${requestedModel}, Restricted models: ${JSON.stringify(apiKeyData.restrictedModels)}`
        )

        if (requestedModel && apiKeyData.restrictedModels.includes(requestedModel)) {
          logger.warn(
            `🚫 Model restriction violation for key ${apiKeyData.name}: Attempted to use restricted model ${requestedModel}`
          )
          return {
            statusCode: 403,
            headers: { 'Content-Type': 'application/json' },
            body: JSON.stringify({
              error: {
                type: 'forbidden',
                message: '暂无该模型访问权限'
              }
            })
          }
        }
      }

      // 生成会话哈希用于sticky会话
      const sessionHash = sessionHelper.generateSessionHash(requestBody)

      // 选择可用的Claude账户（支持专属绑定和sticky会话）
      const accountSelection = await unifiedClaudeScheduler.selectAccountForApiKey(
        apiKeyData,
        sessionHash,
        requestBody.model
      )
      const { accountId } = accountSelection
      const { accountType } = accountSelection

      logger.info(
        `📤 Processing API request for key: ${apiKeyData.name || apiKeyData.id}, account: ${accountId} (${accountType})${sessionHash ? `, session: ${sessionHash}` : ''}`
      )

      // 获取有效的访问token
      const accessToken = await claudeAccountService.getValidAccessToken(accountId)

      // 获取账户信息
      const account = await claudeAccountService.getAccount(accountId)

      // 处理请求体（传递 clientHeaders 以判断是否需要设置 Claude Code 系统提示词）
      const processedBody = this._processRequestBody(requestBody, clientHeaders, account)

      // 获取代理配置
      const proxyAgent = await this._getProxyAgent(accountId)

      // 设置客户端断开监听器
      const handleClientDisconnect = () => {
        logger.info('🔌 Client disconnected, aborting upstream request')
        if (upstreamRequest && !upstreamRequest.destroyed) {
          upstreamRequest.destroy()
        }
      }

      // 监听客户端断开事件
      if (clientRequest) {
        clientRequest.once('close', handleClientDisconnect)
      }
      if (clientResponse) {
        clientResponse.once('close', handleClientDisconnect)
      }

      // 发送请求到Claude API（传入回调以获取请求对象）
      const response = await this._makeClaudeRequest(
        processedBody,
        accessToken,
        proxyAgent,
        clientHeaders,
        accountId,
        (req) => {
          upstreamRequest = req
        },
        options
      )

      // 移除监听器（请求成功完成）
      if (clientRequest) {
        clientRequest.removeListener('close', handleClientDisconnect)
      }
      if (clientResponse) {
        clientResponse.removeListener('close', handleClientDisconnect)
      }

      // 检查响应是否为限流错误或认证错误
      if (response.statusCode !== 200 && response.statusCode !== 201) {
        let isRateLimited = false
        let rateLimitResetTimestamp = null

        // 检查是否为401状态码（未授权）
        if (response.statusCode === 401) {
          logger.warn(`🔐 Unauthorized error (401) detected for account ${accountId}`)

          // 记录401错误
          await this.recordUnauthorizedError(accountId)

          // 检查是否需要标记为异常（遇到1次401就停止调度）
          const errorCount = await this.getUnauthorizedErrorCount(accountId)
          logger.info(
            `🔐 Account ${accountId} has ${errorCount} consecutive 401 errors in the last 5 minutes`
          )

          if (errorCount >= 1) {
            logger.error(
              `❌ Account ${accountId} encountered 401 error (${errorCount} errors), marking as unauthorized`
            )
            await unifiedClaudeScheduler.markAccountUnauthorized(
              accountId,
              accountType,
              sessionHash
            )
          }
        }
        // 检查是否为403状态码（禁止访问）
        else if (response.statusCode === 403) {
          logger.error(
            `🚫 Forbidden error (403) detected for account ${accountId}, marking as blocked`
          )
          await unifiedClaudeScheduler.markAccountBlocked(accountId, accountType, sessionHash)
        }
        // 检查是否为529状态码（服务过载）
        else if (response.statusCode === 529) {
          logger.warn(`🚫 Overload error (529) detected for account ${accountId}`)

          // 检查是否启用了529错误处理
          if (config.claude.overloadHandling.enabled > 0) {
            try {
              await claudeAccountService.markAccountOverloaded(accountId)
              logger.info(
                `🚫 Account ${accountId} marked as overloaded for ${config.claude.overloadHandling.enabled} minutes`
              )
            } catch (overloadError) {
              logger.error(`❌ Failed to mark account as overloaded: ${accountId}`, overloadError)
            }
          } else {
            logger.info(`🚫 529 error handling is disabled, skipping account overload marking`)
          }
        }
        // 检查是否为5xx状态码
        else if (response.statusCode >= 500 && response.statusCode < 600) {
          logger.warn(`🔥 Server error (${response.statusCode}) detected for account ${accountId}`)
          await this._handleServerError(accountId, response.statusCode, sessionHash)
        }
        // 检查是否为429状态码
        else if (response.statusCode === 429) {
          isRateLimited = true

          // 提取限流重置时间戳
          if (response.headers && response.headers['anthropic-ratelimit-unified-reset']) {
            rateLimitResetTimestamp = parseInt(
              response.headers['anthropic-ratelimit-unified-reset']
            )
            logger.info(
              `🕐 Extracted rate limit reset timestamp: ${rateLimitResetTimestamp} (${new Date(rateLimitResetTimestamp * 1000).toISOString()})`
            )
          }
        } else {
          // 检查响应体中的错误信息
          try {
            const responseBody =
              typeof response.body === 'string' ? JSON.parse(response.body) : response.body
            if (
              responseBody &&
              responseBody.error &&
              responseBody.error.message &&
              responseBody.error.message.toLowerCase().includes("exceed your account's rate limit")
            ) {
              isRateLimited = true
            }
          } catch (e) {
            // 如果解析失败，检查原始字符串
            if (
              response.body &&
              response.body.toLowerCase().includes("exceed your account's rate limit")
            ) {
              isRateLimited = true
            }
          }
        }

        if (isRateLimited) {
          logger.warn(
            `🚫 Rate limit detected for account ${accountId}, status: ${response.statusCode}`
          )
          // 标记账号为限流状态并删除粘性会话映射，传递准确的重置时间戳
          await unifiedClaudeScheduler.markAccountRateLimited(
            accountId,
            accountType,
            sessionHash,
            rateLimitResetTimestamp
          )
        }
      } else if (response.statusCode === 200 || response.statusCode === 201) {
        // 提取5小时会话窗口状态
        // 使用大小写不敏感的方式获取响应头
        const get5hStatus = (headers) => {
          if (!headers) {
            return null
          }
          // HTTP头部名称不区分大小写，需要处理不同情况
          return (
            headers['anthropic-ratelimit-unified-5h-status'] ||
            headers['Anthropic-Ratelimit-Unified-5h-Status'] ||
            headers['ANTHROPIC-RATELIMIT-UNIFIED-5H-STATUS']
          )
        }

        const sessionWindowStatus = get5hStatus(response.headers)
        if (sessionWindowStatus) {
          logger.info(`📊 Session window status for account ${accountId}: ${sessionWindowStatus}`)
          // 保存会话窗口状态到账户数据
          await claudeAccountService.updateSessionWindowStatus(accountId, sessionWindowStatus)
        }

        // 请求成功，清除401和500错误计数
        await this.clearUnauthorizedErrors(accountId)
        await claudeAccountService.clearInternalErrors(accountId)
        // 如果请求成功，检查并移除限流状态
        const isRateLimited = await unifiedClaudeScheduler.isAccountRateLimited(
          accountId,
          accountType
        )
        if (isRateLimited) {
          await unifiedClaudeScheduler.removeAccountRateLimit(accountId, accountType)
        }

        // 如果请求成功，检查并移除过载状态
        try {
          const isOverloaded = await claudeAccountService.isAccountOverloaded(accountId)
          if (isOverloaded) {
            await claudeAccountService.removeAccountOverload(accountId)
          }
        } catch (overloadError) {
          logger.error(
            `❌ Failed to check/remove overload status for account ${accountId}:`,
            overloadError
          )
        }

        // 只有真实的 Claude Code 请求才更新 headers
        if (
          clientHeaders &&
          Object.keys(clientHeaders).length > 0 &&
          this.isRealClaudeCodeRequest(requestBody, clientHeaders)
        ) {
          await claudeCodeHeadersService.storeAccountHeaders(accountId, clientHeaders)
        }
      }

      // 记录成功的API调用并打印详细的usage数据
      let responseBody = null
      try {
        responseBody = typeof response.body === 'string' ? JSON.parse(response.body) : response.body
      } catch (e) {
        logger.debug('Failed to parse response body for usage logging')
      }

      if (responseBody && responseBody.usage) {
        const { usage } = responseBody
        // 打印原始usage数据为JSON字符串
        logger.info(
          `📊 === Non-Stream Request Usage Summary === Model: ${requestBody.model}, Usage: ${JSON.stringify(usage)}`
        )
      } else {
        // 如果没有usage数据，使用估算值
        const inputTokens = requestBody.messages
          ? requestBody.messages.reduce((sum, msg) => sum + (msg.content?.length || 0), 0) / 4
          : 0
        const outputTokens = response.content
          ? response.content.reduce((sum, content) => sum + (content.text?.length || 0), 0) / 4
          : 0

        logger.info(
          `✅ API request completed - Key: ${apiKeyData.name}, Account: ${accountId}, Model: ${requestBody.model}, Input: ~${Math.round(inputTokens)} tokens (estimated), Output: ~${Math.round(outputTokens)} tokens (estimated)`
        )
      }

      // 在响应中添加accountId，以便调用方记录账户级别统计
      response.accountId = accountId
      return response
    } catch (error) {
      logger.error(
        `❌ Claude relay request failed for key: ${apiKeyData.name || apiKeyData.id}:`,
        error.message
      )
      throw error
    }
  }

  // 🔄 处理请求体
  _processRequestBody(body, clientHeaders = {}, account = null) {
    if (!body) {
      return body
    }

    // 深拷贝请求体
    let processedBody = JSON.parse(JSON.stringify(body))

    // 判断是否是真实的 Claude Code 请求
    const isRealClaudeCode = this.isRealClaudeCodeRequest(processedBody, clientHeaders)

    // 如果不是真实的 Claude Code 请求，使用增强器补充必需参数
    if (!isRealClaudeCode) {
      processedBody = claudeCodeRequestEnhancer.enhanceRequest(processedBody, {
        includeTools: false // 暂时不包含完整的tools定义
      })
      logger.info('🔧 Enhanced request with Claude Code parameters')
    }

    // 验证并限制max_tokens参数
    this._validateAndLimitMaxTokens(processedBody)

    // 移除cache_control中的ttl字段
    this._stripTtlFromCacheControl(processedBody)

    // 如果不是真实的 Claude Code 请求，需要设置 Claude Code 系统提示词
    if (!isRealClaudeCode) {
      const claudeCodePrompt = {
        type: 'text',
        text: this.claudeCodeSystemPrompt,
        cache_control: {
          type: 'ephemeral'
        }
      }

      if (processedBody.system) {
        if (typeof processedBody.system === 'string') {
          // 字符串格式：转换为数组，Claude Code 提示词在第一位
          const userSystemPrompt = {
            type: 'text',
            text: processedBody.system
          }
          // 如果用户的提示词与 Claude Code 提示词相同，只保留一个
          if (processedBody.system.trim() === this.claudeCodeSystemPrompt) {
            processedBody.system = [claudeCodePrompt]
          } else {
            processedBody.system = [claudeCodePrompt, userSystemPrompt]
          }
        } else if (Array.isArray(processedBody.system)) {
          // 检查第一个元素是否是 Claude Code 系统提示词
          const firstItem = processedBody.system[0]
          const isFirstItemClaudeCode =
            firstItem && firstItem.type === 'text' && firstItem.text === this.claudeCodeSystemPrompt

          if (!isFirstItemClaudeCode) {
            // 如果第一个不是 Claude Code 提示词，需要在开头插入
            // 同时检查数组中是否有其他位置包含 Claude Code 提示词，如果有则移除
            const filteredSystem = processedBody.system.filter(
              (item) => !(item && item.type === 'text' && item.text === this.claudeCodeSystemPrompt)
            )
            processedBody.system = [claudeCodePrompt, ...filteredSystem]
          }
        } else {
          // 其他格式，记录警告但不抛出错误，尝试处理
          logger.warn('⚠️ Unexpected system field type:', typeof processedBody.system)
          processedBody.system = [claudeCodePrompt]
        }
      } else {
        // 用户没有传递 system，需要添加 Claude Code 提示词
        processedBody.system = [claudeCodePrompt]
      }
    }

    // 处理原有的系统提示（如果配置了）
    if (this.systemPrompt && this.systemPrompt.trim()) {
      const systemPrompt = {
        type: 'text',
        text: this.systemPrompt
      }

      // 经过上面的处理，system 现在应该总是数组格式
      if (processedBody.system && Array.isArray(processedBody.system)) {
        // 不要重复添加相同的系统提示
        const hasSystemPrompt = processedBody.system.some(
          (item) => item && item.text && item.text === this.systemPrompt
        )
        if (!hasSystemPrompt) {
          processedBody.system.push(systemPrompt)
        }
      } else {
        // 理论上不应该走到这里，但为了安全起见
        processedBody.system = [systemPrompt]
      }
    } else {
      // 如果没有配置系统提示，且system字段为空，则删除它
      if (processedBody.system && Array.isArray(processedBody.system)) {
        const hasValidContent = processedBody.system.some(
          (item) => item && item.text && item.text.trim()
        )
        if (!hasValidContent) {
          delete processedBody.system
        }
      }
    }

    // Claude API只允许temperature或top_p其中之一，优先使用temperature
    if (processedBody.top_p !== undefined && processedBody.top_p !== null) {
      delete processedBody.top_p
    }

    // 处理统一的客户端标识
    if (account && account.useUnifiedClientId && account.unifiedClientId) {
      this._replaceClientId(processedBody, account.unifiedClientId)
    }

    return processedBody
  }

  // 🔄 替换请求中的客户端标识
  _replaceClientId(body, unifiedClientId) {
    if (!body || !body.metadata || !body.metadata.user_id || !unifiedClientId) {
      return
    }

    const userId = body.metadata.user_id
    // user_id格式：user_{64位十六进制}_account__session_{uuid}
    // 只替换第一个下划线后到_account之前的部分（客户端标识）
    const match = userId.match(/^user_[a-f0-9]{64}(_account__session_[a-f0-9-]{36})$/)
    if (match && match[1]) {
      // 替换客户端标识部分
      body.metadata.user_id = `user_${unifiedClientId}${match[1]}`
      logger.info(`🔄 Replaced client ID with unified ID: ${body.metadata.user_id}`)
    }
  }

  // 🔢 验证并限制max_tokens参数
  _validateAndLimitMaxTokens(body) {
    if (!body || !body.max_tokens) {
      return
    }

    try {
      // 读取模型定价配置文件
      const pricingFilePath = path.join(__dirname, '../../data/model_pricing.json')

      if (!fs.existsSync(pricingFilePath)) {
        logger.warn('⚠️ Model pricing file not found, skipping max_tokens validation')
        return
      }

      const pricingData = JSON.parse(fs.readFileSync(pricingFilePath, 'utf8'))
      const model = body.model || 'claude-sonnet-4-20250514'

      // 查找对应模型的配置
      const modelConfig = pricingData[model]

      if (!modelConfig) {
        // 如果找不到模型配置，直接透传客户端参数，不进行任何干预
        logger.info(
          `📝 Model ${model} not found in pricing file, passing through client parameters without modification`
        )
        return
      }

      // 获取模型的最大token限制
      const maxLimit = modelConfig.max_tokens || modelConfig.max_output_tokens

      if (!maxLimit) {
        logger.debug(`🔍 No max_tokens limit found for model ${model}, skipping validation`)
        return
      }

      // 检查并调整max_tokens
      if (body.max_tokens > maxLimit) {
        logger.warn(
          `⚠️ max_tokens ${body.max_tokens} exceeds limit ${maxLimit} for model ${model}, adjusting to ${maxLimit}`
        )
        body.max_tokens = maxLimit
      }
    } catch (error) {
      logger.error('❌ Failed to validate max_tokens from pricing file:', error)
      // 如果文件读取失败，不进行校验，让请求继续处理
    }
  }

  // 🧹 移除TTL字段
  _stripTtlFromCacheControl(body) {
    if (!body || typeof body !== 'object') {
      return
    }

    const processContentArray = (contentArray) => {
      if (!Array.isArray(contentArray)) {
        return
      }

      contentArray.forEach((item) => {
        if (item && typeof item === 'object' && item.cache_control) {
          if (item.cache_control.ttl) {
            delete item.cache_control.ttl
            logger.debug('🧹 Removed ttl from cache_control')
          }
        }
      })
    }

    if (Array.isArray(body.system)) {
      processContentArray(body.system)
    }

    if (Array.isArray(body.messages)) {
      body.messages.forEach((message) => {
        if (message && Array.isArray(message.content)) {
          processContentArray(message.content)
        }
      })
    }
  }

  // 🌐 获取代理Agent（使用统一的代理工具）
  async _getProxyAgent(accountId) {
    try {
      const accountData = await claudeAccountService.getAllAccounts()
      const account = accountData.find((acc) => acc.id === accountId)

      if (!account || !account.proxy) {
        logger.debug('🌐 No proxy configured for Claude account')
        return null
      }

      const proxyAgent = ProxyHelper.createProxyAgent(account.proxy)
      if (proxyAgent) {
        logger.info(
          `🌐 Using proxy for Claude request: ${ProxyHelper.getProxyDescription(account.proxy)}`
        )
      }
      return proxyAgent
    } catch (error) {
      logger.warn('⚠️ Failed to create proxy agent:', error)
      return null
    }
  }

  // 🔧 过滤客户端请求头
  _filterClientHeaders(clientHeaders) {
    // 需要移除的敏感 headers
    const sensitiveHeaders = [
      'content-type',
      'user-agent',
      'x-api-key',
      'authorization',
      'host',
      'content-length',
      'connection',
      'proxy-authorization',
      'content-encoding',
      'transfer-encoding'
    ]

    // 🆕 需要移除的浏览器相关 headers（避免CORS问题）
    const browserHeaders = [
      'origin',
      'referer',
      'sec-fetch-mode',
      'sec-fetch-site',
      'sec-fetch-dest',
      'sec-ch-ua',
      'sec-ch-ua-mobile',
      'sec-ch-ua-platform',
      'accept-language',
      'accept-encoding',
      'accept',
      'cache-control',
      'pragma',
      'anthropic-dangerous-direct-browser-access' // 这个头可能触发CORS检查
    ]

    // 应该保留的 headers（用于会话一致性和追踪）
    const allowedHeaders = [
      'x-request-id',
      'anthropic-version', // 保留API版本
      'anthropic-beta' // 保留beta功能
    ]

    const filteredHeaders = {}

    // 转发客户端的非敏感 headers
    Object.keys(clientHeaders || {}).forEach((key) => {
      const lowerKey = key.toLowerCase()
      // 如果在允许列表中，直接保留
      if (allowedHeaders.includes(lowerKey)) {
        filteredHeaders[key] = clientHeaders[key]
      }
      // 如果不在敏感列表和浏览器列表中，也保留
      else if (!sensitiveHeaders.includes(lowerKey) && !browserHeaders.includes(lowerKey)) {
        filteredHeaders[key] = clientHeaders[key]
      }
    })

    return filteredHeaders
  }

  // 🔗 发送请求到Claude API
  async _makeClaudeRequest(
    body,
    accessToken,
    proxyAgent,
    clientHeaders,
    accountId,
    onRequest,
    requestOptions = {}
  ) {
    const url = new URL(this.claudeApiUrl)

    // 获取账户信息用于统一 User-Agent
    const account = await claudeAccountService.getAccount(accountId)

    // 获取统一的 User-Agent
    const unifiedUA = await this.captureAndGetUnifiedUserAgent(clientHeaders, account)

    // 获取过滤后的客户端 headers
    const filteredHeaders = this._filterClientHeaders(clientHeaders)

    // 判断是否是真实的 Claude Code 请求
    const isRealClaudeCode = this.isRealClaudeCodeRequest(body, clientHeaders)

    // 如果不是真实的 Claude Code 请求，需要使用从账户获取的 Claude Code headers
    const finalHeaders = { ...filteredHeaders }

    if (!isRealClaudeCode) {
      // 获取该账号存储的 Claude Code headers，传入 model 参数以动态设置 User-Agent
      const claudeCodeHeaders = await claudeCodeHeadersService.getAccountHeaders(
        accountId,
        account,
        body.model
      )

      // 只添加客户端没有提供的 headers
      Object.keys(claudeCodeHeaders).forEach((key) => {
        const lowerKey = key.toLowerCase()
        if (!finalHeaders[key] && !finalHeaders[lowerKey]) {
          finalHeaders[key] = claudeCodeHeaders[key]
        }
      })
    }

    return new Promise((resolve, reject) => {
      // 支持自定义路径（如 count_tokens）
      let requestPath = url.pathname
      if (requestOptions.customPath) {
        const baseUrl = new URL('https://api.anthropic.com')
        const customUrl = new URL(requestOptions.customPath, baseUrl)
        requestPath = customUrl.pathname
      }

      const options = {
        hostname: url.hostname,
        port: url.port || 443,
        path: requestPath,
        method: 'POST',
        headers: {
          'Content-Type': 'application/json',
          Authorization: `Bearer ${accessToken}`,
          'anthropic-version': this.apiVersion,
          ...finalHeaders
        },
        agent: proxyAgent,
        timeout: config.requestTimeout || 600000
      }

      // 使用统一 User-Agent 或客户端提供的，最后使用默认值
<<<<<<< HEAD
      if (!options.headers['User-Agent'] && !options.headers['user-agent']) {
        const userAgent = unifiedUA || 'claude-cli/1.0.119 (external, cli)'
        options.headers['User-Agent'] = userAgent
=======
      if (!options.headers['user-agent'] || unifiedUA !== null) {
        const userAgent = unifiedUA || 'claude-cli/1.0.119 (external, cli)'
        options.headers['user-agent'] = userAgent
>>>>>>> 3e348cb7
      }

      logger.info(`🔗 指纹是这个: ${options.headers['user-agent']}`)

      // 使用增强器提供的动态 betaHeader（根据模型类型）
      const dynamicBetaHeader = claudeCodeRequestEnhancer.getBetaHeader(body.model)
      const betaHeader =
        requestOptions?.betaHeader !== undefined
          ? requestOptions.betaHeader
          : dynamicBetaHeader || this.betaHeader
      if (betaHeader) {
        options.headers['anthropic-beta'] = betaHeader
      }

      const req = https.request(options, (res) => {
        let responseData = Buffer.alloc(0)

        res.on('data', (chunk) => {
          responseData = Buffer.concat([responseData, chunk])
        })

        res.on('end', () => {
          try {
            let bodyString = ''

            // 根据Content-Encoding处理响应数据
            const contentEncoding = res.headers['content-encoding']
            if (contentEncoding === 'gzip') {
              try {
                bodyString = zlib.gunzipSync(responseData).toString('utf8')
              } catch (unzipError) {
                logger.error('❌ Failed to decompress gzip response:', unzipError)
                bodyString = responseData.toString('utf8')
              }
            } else if (contentEncoding === 'deflate') {
              try {
                bodyString = zlib.inflateSync(responseData).toString('utf8')
              } catch (unzipError) {
                logger.error('❌ Failed to decompress deflate response:', unzipError)
                bodyString = responseData.toString('utf8')
              }
            } else {
              bodyString = responseData.toString('utf8')
            }

            const response = {
              statusCode: res.statusCode,
              headers: res.headers,
              body: bodyString
            }

            logger.debug(`🔗 Claude API response: ${res.statusCode}`)

            resolve(response)
          } catch (error) {
            logger.error(`❌ Failed to parse Claude API response (Account: ${accountId}):`, error)
            reject(error)
          }
        })
      })

      // 如果提供了 onRequest 回调，传递请求对象
      if (onRequest && typeof onRequest === 'function') {
        onRequest(req)
      }

      req.on('error', async (error) => {
        console.error(': ❌ ', error)
        logger.error(`❌ Claude API request error (Account: ${accountId}):`, error.message, {
          code: error.code,
          errno: error.errno,
          syscall: error.syscall,
          address: error.address,
          port: error.port
        })

        // 根据错误类型提供更具体的错误信息
        let errorMessage = 'Upstream request failed'
        if (error.code === 'ECONNRESET') {
          errorMessage = 'Connection reset by Claude API server'
        } else if (error.code === 'ENOTFOUND') {
          errorMessage = 'Unable to resolve Claude API hostname'
        } else if (error.code === 'ECONNREFUSED') {
          errorMessage = 'Connection refused by Claude API server'
        } else if (error.code === 'ETIMEDOUT') {
          errorMessage = 'Connection timed out to Claude API server'

          await this._handleServerError(accountId, 504, null, 'Network')
        }

        reject(new Error(errorMessage))
      })

      req.on('timeout', async () => {
        req.destroy()
        logger.error(`❌ Claude API request timeout (Account: ${accountId})`)

        await this._handleServerError(accountId, 504, null, 'Request')

        reject(new Error('Request timeout'))
      })

      // 写入请求体
      req.write(JSON.stringify(body))
      req.end()
    })
  }

  // 🌊 处理流式响应（带usage数据捕获）
  async relayStreamRequestWithUsageCapture(
    requestBody,
    apiKeyData,
    responseStream,
    clientHeaders,
    usageCallback,
    streamTransformer = null,
    options = {}
  ) {
    try {
      // 调试日志：查看API Key数据（流式请求）
      logger.info('🔍 [Stream] API Key data received:', {
        apiKeyName: apiKeyData.name,
        enableModelRestriction: apiKeyData.enableModelRestriction,
        restrictedModels: apiKeyData.restrictedModels,
        requestedModel: requestBody.model
      })

      // 检查模型限制（restrictedModels 作为允许列表）
      if (
        apiKeyData.enableModelRestriction &&
        apiKeyData.restrictedModels &&
        apiKeyData.restrictedModels.length > 0
      ) {
        const requestedModel = requestBody.model
        logger.info(
          `🔒 [Stream] Model restriction check - Requested model: ${requestedModel}, Restricted models: ${JSON.stringify(apiKeyData.restrictedModels)}`
        )

        if (requestedModel && apiKeyData.restrictedModels.includes(requestedModel)) {
          logger.warn(
            `🚫 Model restriction violation for key ${apiKeyData.name}: Attempted to use restricted model ${requestedModel}`
          )

          // 对于流式响应，需要写入错误并结束流
          const errorResponse = JSON.stringify({
            error: {
              type: 'forbidden',
              message: '暂无该模型访问权限'
            }
          })

          responseStream.writeHead(403, { 'Content-Type': 'application/json' })
          responseStream.end(errorResponse)
          return
        }
      }

      // 生成会话哈希用于sticky会话
      const sessionHash = sessionHelper.generateSessionHash(requestBody)

      // 选择可用的Claude账户（支持专属绑定和sticky会话）
      const accountSelection = await unifiedClaudeScheduler.selectAccountForApiKey(
        apiKeyData,
        sessionHash,
        requestBody.model
      )
      const { accountId } = accountSelection
      const { accountType } = accountSelection

      logger.info(
        `📡 Processing streaming API request with usage capture for key: ${apiKeyData.name || apiKeyData.id}, account: ${accountId} (${accountType})${sessionHash ? `, session: ${sessionHash}` : ''}`
      )

      // 获取有效的访问token
      const accessToken = await claudeAccountService.getValidAccessToken(accountId)

      // 获取账户信息
      const account = await claudeAccountService.getAccount(accountId)

      // 处理请求体（传递 clientHeaders 以判断是否需要设置 Claude Code 系统提示词）
      const processedBody = this._processRequestBody(requestBody, clientHeaders, account)

      // 获取代理配置
      const proxyAgent = await this._getProxyAgent(accountId)

      // 发送流式请求并捕获usage数据
      await this._makeClaudeStreamRequestWithUsageCapture(
        processedBody,
        accessToken,
        proxyAgent,
        clientHeaders,
        responseStream,
        (usageData) => {
          // 在usageCallback中添加accountId
          usageCallback({ ...usageData, accountId })
        },
        accountId,
        accountType,
        sessionHash,
        streamTransformer,
        options
      )
    } catch (error) {
      logger.error(`❌ Claude stream relay with usage capture failed:`, error)
      throw error
    }
  }

  // 🌊 发送流式请求到Claude API（带usage数据捕获）
  async _makeClaudeStreamRequestWithUsageCapture(
    body,
    accessToken,
    proxyAgent,
    clientHeaders,
    responseStream,
    usageCallback,
    accountId,
    accountType,
    sessionHash,
    streamTransformer = null,
    requestOptions = {}
  ) {
    // 获取账户信息用于统一 User-Agent
    const account = await claudeAccountService.getAccount(accountId)

    // 获取统一的 User-Agent
    const unifiedUA = await this.captureAndGetUnifiedUserAgent(clientHeaders, account)

    // 获取过滤后的客户端 headers
    const filteredHeaders = this._filterClientHeaders(clientHeaders)

    // 判断是否是真实的 Claude Code 请求
    const isRealClaudeCode = this.isRealClaudeCodeRequest(body, clientHeaders)

    // 如果不是真实的 Claude Code 请求，需要使用从账户获取的 Claude Code headers
    const finalHeaders = { ...filteredHeaders }

    if (!isRealClaudeCode) {
      // 获取该账号存储的 Claude Code headers，传入 model 参数以动态设置 User-Agent
      const claudeCodeHeaders = await claudeCodeHeadersService.getAccountHeaders(
        accountId,
        account,
        body.model
      )

      // 只添加客户端没有提供的 headers
      Object.keys(claudeCodeHeaders).forEach((key) => {
        const lowerKey = key.toLowerCase()
        if (!finalHeaders[key] && !finalHeaders[lowerKey]) {
          finalHeaders[key] = claudeCodeHeaders[key]
        }
      })
    }

    return new Promise((resolve, reject) => {
      const url = new URL(this.claudeApiUrl)

      const options = {
        hostname: url.hostname,
        port: url.port || 443,
        path: url.pathname,
        method: 'POST',
        headers: {
          'Content-Type': 'application/json',
          Authorization: `Bearer ${accessToken}`,
          'anthropic-version': this.apiVersion,
          ...finalHeaders
        },
        agent: proxyAgent,
        timeout: config.requestTimeout || 600000
      }

      // 使用统一 User-Agent 或客户端提供的，最后使用默认值
<<<<<<< HEAD
      if (!options.headers['User-Agent'] && !options.headers['user-agent']) {
        const userAgent = unifiedUA || 'claude-cli/1.0.119 (external, cli)'
        options.headers['User-Agent'] = userAgent
      }

      logger.info(
        `🔗 指纹是这个: ${options.headers['User-Agent'] || options.headers['user-agent']}`
      )
      // 使用增强器提供的动态 betaHeader（根据模型类型）
      const dynamicBetaHeader = claudeCodeRequestEnhancer.getBetaHeader(body.model)
=======
      if (!options.headers['user-agent'] || unifiedUA !== null) {
        const userAgent = unifiedUA || 'claude-cli/1.0.119 (external, cli)'
        options.headers['user-agent'] = userAgent
      }

      logger.info(`🔗 指纹是这个: ${options.headers['user-agent']}`)
      // 使用自定义的 betaHeader 或默认值
>>>>>>> 3e348cb7
      const betaHeader =
        requestOptions?.betaHeader !== undefined
          ? requestOptions.betaHeader
          : dynamicBetaHeader || this.betaHeader
      if (betaHeader) {
        options.headers['anthropic-beta'] = betaHeader
      }

      const req = https.request(options, (res) => {
        logger.debug(`🌊 Claude stream response status: ${res.statusCode}`)

        // 错误响应处理
        if (res.statusCode !== 200) {
          // 将错误处理逻辑封装在一个异步函数中
          const handleErrorResponse = async () => {
            if (res.statusCode === 401) {
              logger.warn(`🔐 [Stream] Unauthorized error (401) detected for account ${accountId}`)

              await this.recordUnauthorizedError(accountId)

              const errorCount = await this.getUnauthorizedErrorCount(accountId)
              logger.info(
                `🔐 [Stream] Account ${accountId} has ${errorCount} consecutive 401 errors in the last 5 minutes`
              )

              if (errorCount >= 1) {
                logger.error(
                  `❌ [Stream] Account ${accountId} encountered 401 error (${errorCount} errors), marking as unauthorized`
                )
                await unifiedClaudeScheduler.markAccountUnauthorized(
                  accountId,
                  accountType,
                  sessionHash
                )
              }
            } else if (res.statusCode === 403) {
              logger.error(
                `🚫 [Stream] Forbidden error (403) detected for account ${accountId}, marking as blocked`
              )
              await unifiedClaudeScheduler.markAccountBlocked(accountId, accountType, sessionHash)
            } else if (res.statusCode === 529) {
              logger.warn(`🚫 [Stream] Overload error (529) detected for account ${accountId}`)

              // 检查是否启用了529错误处理
              if (config.claude.overloadHandling.enabled > 0) {
                try {
                  await claudeAccountService.markAccountOverloaded(accountId)
                  logger.info(
                    `🚫 [Stream] Account ${accountId} marked as overloaded for ${config.claude.overloadHandling.enabled} minutes`
                  )
                } catch (overloadError) {
                  logger.error(
                    `❌ [Stream] Failed to mark account as overloaded: ${accountId}`,
                    overloadError
                  )
                }
              } else {
                logger.info(
                  `🚫 [Stream] 529 error handling is disabled, skipping account overload marking`
                )
              }
            } else if (res.statusCode >= 500 && res.statusCode < 600) {
              logger.warn(
                `🔥 [Stream] Server error (${res.statusCode}) detected for account ${accountId}`
              )
              await this._handleServerError(accountId, res.statusCode, sessionHash, '[Stream]')
            }
          }

          // 调用异步错误处理函数
          handleErrorResponse().catch((err) => {
            logger.error('❌ Error in stream error handler:', err)
          })

          logger.error(
            `❌ Claude API returned error status: ${res.statusCode} | Account: ${account?.name || accountId}`
          )
          let errorData = ''

          res.on('data', (chunk) => {
            errorData += chunk.toString()
          })

          res.on('end', () => {
            console.error(': ❌ ', errorData)
            logger.error(
              `❌ Claude API error response (Account: ${account?.name || accountId}):`,
              errorData
            )
            if (!responseStream.destroyed) {
              // 发送错误事件
              responseStream.write('event: error\n')
              responseStream.write(
                `data: ${JSON.stringify({
                  error: 'Claude API error',
                  status: res.statusCode,
                  details: errorData,
                  timestamp: new Date().toISOString()
                })}\n\n`
              )
              responseStream.end()
            }
            reject(new Error(`Claude API error: ${res.statusCode}`))
          })
          return
        }

        let buffer = ''
        const allUsageData = [] // 收集所有的usage事件
        let currentUsageData = {} // 当前正在收集的usage数据
        let rateLimitDetected = false // 限流检测标志

        // 监听数据块，解析SSE并寻找usage信息
        res.on('data', (chunk) => {
          try {
            const chunkStr = chunk.toString()

            buffer += chunkStr

            // 处理完整的SSE行
            const lines = buffer.split('\n')
            buffer = lines.pop() || '' // 保留最后的不完整行

            // 转发已处理的完整行到客户端
            if (lines.length > 0 && !responseStream.destroyed) {
              const linesToForward = lines.join('\n') + (lines.length > 0 ? '\n' : '')
              // 如果有流转换器，应用转换
              if (streamTransformer) {
                const transformed = streamTransformer(linesToForward)
                if (transformed) {
                  responseStream.write(transformed)
                }
              } else {
                responseStream.write(linesToForward)
              }
            }

            for (const line of lines) {
              // 解析SSE数据寻找usage信息
              if (line.startsWith('data: ') && line.length > 6) {
                try {
                  const jsonStr = line.slice(6)
                  const data = JSON.parse(jsonStr)

                  // 收集来自不同事件的usage数据
                  if (data.type === 'message_start' && data.message && data.message.usage) {
                    // 新的消息开始，如果之前有数据，先保存
                    if (
                      currentUsageData.input_tokens !== undefined &&
                      currentUsageData.output_tokens !== undefined
                    ) {
                      allUsageData.push({ ...currentUsageData })
                      currentUsageData = {}
                    }

                    // message_start包含input tokens、cache tokens和模型信息
                    currentUsageData.input_tokens = data.message.usage.input_tokens || 0
                    currentUsageData.cache_creation_input_tokens =
                      data.message.usage.cache_creation_input_tokens || 0
                    currentUsageData.cache_read_input_tokens =
                      data.message.usage.cache_read_input_tokens || 0
                    currentUsageData.model = data.message.model

                    // 检查是否有详细的 cache_creation 对象
                    if (
                      data.message.usage.cache_creation &&
                      typeof data.message.usage.cache_creation === 'object'
                    ) {
                      currentUsageData.cache_creation = {
                        ephemeral_5m_input_tokens:
                          data.message.usage.cache_creation.ephemeral_5m_input_tokens || 0,
                        ephemeral_1h_input_tokens:
                          data.message.usage.cache_creation.ephemeral_1h_input_tokens || 0
                      }
                      logger.debug(
                        '📊 Collected detailed cache creation data:',
                        JSON.stringify(currentUsageData.cache_creation)
                      )
                    }

                    logger.debug(
                      '📊 Collected input/cache data from message_start:',
                      JSON.stringify(currentUsageData)
                    )
                  }

                  // message_delta包含最终的output tokens
                  if (
                    data.type === 'message_delta' &&
                    data.usage &&
                    data.usage.output_tokens !== undefined
                  ) {
                    currentUsageData.output_tokens = data.usage.output_tokens || 0

                    logger.debug(
                      '📊 Collected output data from message_delta:',
                      JSON.stringify(currentUsageData)
                    )

                    // 如果已经收集到了input数据和output数据，这是一个完整的usage
                    if (currentUsageData.input_tokens !== undefined) {
                      logger.debug(
                        '🎯 Complete usage data collected for model:',
                        currentUsageData.model,
                        '- Input:',
                        currentUsageData.input_tokens,
                        'Output:',
                        currentUsageData.output_tokens
                      )
                      // 保存到列表中，但不立即触发回调
                      allUsageData.push({ ...currentUsageData })
                      // 重置当前数据，准备接收下一个
                      currentUsageData = {}
                    }
                  }

                  // 检查是否有限流错误
                  if (
                    data.type === 'error' &&
                    data.error &&
                    data.error.message &&
                    data.error.message.toLowerCase().includes("exceed your account's rate limit")
                  ) {
                    rateLimitDetected = true
                    logger.warn(`🚫 Rate limit detected in stream for account ${accountId}`)
                  }
                } catch (parseError) {
                  // 忽略JSON解析错误，继续处理
                  logger.debug('🔍 SSE line not JSON or no usage data:', line.slice(0, 100))
                }
              }
            }
          } catch (error) {
            logger.error('❌ Error processing stream data:', error)
            // 发送错误但不破坏流，让它自然结束
            if (!responseStream.destroyed) {
              responseStream.write('event: error\n')
              responseStream.write(
                `data: ${JSON.stringify({
                  error: 'Stream processing error',
                  message: error.message,
                  timestamp: new Date().toISOString()
                })}\n\n`
              )
            }
          }
        })

        res.on('end', async () => {
          try {
            // 处理缓冲区中剩余的数据
            if (buffer.trim() && !responseStream.destroyed) {
              if (streamTransformer) {
                const transformed = streamTransformer(buffer)
                if (transformed) {
                  responseStream.write(transformed)
                }
              } else {
                responseStream.write(buffer)
              }
            }

            // 确保流正确结束
            if (!responseStream.destroyed) {
              responseStream.end()
            }
          } catch (error) {
            logger.error('❌ Error processing stream end:', error)
          }

          // 如果还有未完成的usage数据，尝试保存
          if (currentUsageData.input_tokens !== undefined) {
            if (currentUsageData.output_tokens === undefined) {
              currentUsageData.output_tokens = 0 // 如果没有output，设为0
            }
            allUsageData.push(currentUsageData)
          }

          // 检查是否捕获到usage数据
          if (allUsageData.length === 0) {
            logger.warn(
              '⚠️ Stream completed but no usage data was captured! This indicates a problem with SSE parsing or Claude API response format.'
            )
          } else {
            // 打印此次请求的所有usage数据汇总
            const totalUsage = allUsageData.reduce(
              (acc, usage) => ({
                input_tokens: (acc.input_tokens || 0) + (usage.input_tokens || 0),
                output_tokens: (acc.output_tokens || 0) + (usage.output_tokens || 0),
                cache_creation_input_tokens:
                  (acc.cache_creation_input_tokens || 0) + (usage.cache_creation_input_tokens || 0),
                cache_read_input_tokens:
                  (acc.cache_read_input_tokens || 0) + (usage.cache_read_input_tokens || 0),
                models: [...(acc.models || []), usage.model].filter(Boolean)
              }),
              {}
            )

            // 打印原始的usage数据为JSON字符串，避免嵌套问题
            logger.info(
              `📊 === Stream Request Usage Summary === Model: ${body.model}, Total Events: ${allUsageData.length}, Usage Data: ${JSON.stringify(allUsageData)}`
            )

            // 一般一个请求只会使用一个模型，即使有多个usage事件也应该合并
            // 计算总的usage
            const finalUsage = {
              input_tokens: totalUsage.input_tokens,
              output_tokens: totalUsage.output_tokens,
              cache_creation_input_tokens: totalUsage.cache_creation_input_tokens,
              cache_read_input_tokens: totalUsage.cache_read_input_tokens,
              model: allUsageData[allUsageData.length - 1].model || body.model // 使用最后一个模型或请求模型
            }

            // 如果有详细的cache_creation数据，合并它们
            let totalEphemeral5m = 0
            let totalEphemeral1h = 0
            allUsageData.forEach((usage) => {
              if (usage.cache_creation && typeof usage.cache_creation === 'object') {
                totalEphemeral5m += usage.cache_creation.ephemeral_5m_input_tokens || 0
                totalEphemeral1h += usage.cache_creation.ephemeral_1h_input_tokens || 0
              }
            })

            // 如果有详细的缓存数据，添加到finalUsage
            if (totalEphemeral5m > 0 || totalEphemeral1h > 0) {
              finalUsage.cache_creation = {
                ephemeral_5m_input_tokens: totalEphemeral5m,
                ephemeral_1h_input_tokens: totalEphemeral1h
              }
              logger.info(
                '📊 Detailed cache creation breakdown:',
                JSON.stringify(finalUsage.cache_creation)
              )
            }

            // 调用一次usageCallback记录合并后的数据
            usageCallback(finalUsage)
          }

          // 提取5小时会话窗口状态
          // 使用大小写不敏感的方式获取响应头
          const get5hStatus = (headers) => {
            if (!headers) {
              return null
            }
            // HTTP头部名称不区分大小写，需要处理不同情况
            return (
              headers['anthropic-ratelimit-unified-5h-status'] ||
              headers['Anthropic-Ratelimit-Unified-5h-Status'] ||
              headers['ANTHROPIC-RATELIMIT-UNIFIED-5H-STATUS']
            )
          }

          const sessionWindowStatus = get5hStatus(res.headers)
          if (sessionWindowStatus) {
            logger.info(`📊 Session window status for account ${accountId}: ${sessionWindowStatus}`)
            // 保存会话窗口状态到账户数据
            await claudeAccountService.updateSessionWindowStatus(accountId, sessionWindowStatus)
          }

          // 处理限流状态
          if (rateLimitDetected || res.statusCode === 429) {
            // 提取限流重置时间戳
            let rateLimitResetTimestamp = null
            if (res.headers && res.headers['anthropic-ratelimit-unified-reset']) {
              rateLimitResetTimestamp = parseInt(res.headers['anthropic-ratelimit-unified-reset'])
              logger.info(
                `🕐 Extracted rate limit reset timestamp from stream: ${rateLimitResetTimestamp} (${new Date(rateLimitResetTimestamp * 1000).toISOString()})`
              )
            }

            // 标记账号为限流状态并删除粘性会话映射
            await unifiedClaudeScheduler.markAccountRateLimited(
              accountId,
              accountType,
              sessionHash,
              rateLimitResetTimestamp
            )
          } else if (res.statusCode === 200) {
            // 请求成功，清除401和500错误计数
            await this.clearUnauthorizedErrors(accountId)
            await claudeAccountService.clearInternalErrors(accountId)
            // 如果请求成功，检查并移除限流状态
            const isRateLimited = await unifiedClaudeScheduler.isAccountRateLimited(
              accountId,
              accountType
            )
            if (isRateLimited) {
              await unifiedClaudeScheduler.removeAccountRateLimit(accountId, accountType)
            }

            // 如果流式请求成功，检查并移除过载状态
            try {
              const isOverloaded = await claudeAccountService.isAccountOverloaded(accountId)
              if (isOverloaded) {
                await claudeAccountService.removeAccountOverload(accountId)
              }
            } catch (overloadError) {
              logger.error(
                `❌ [Stream] Failed to check/remove overload status for account ${accountId}:`,
                overloadError
              )
            }

            // 只有真实的 Claude Code 请求才更新 headers（流式请求）
            if (
              clientHeaders &&
              Object.keys(clientHeaders).length > 0 &&
              this.isRealClaudeCodeRequest(body, clientHeaders)
            ) {
              await claudeCodeHeadersService.storeAccountHeaders(accountId, clientHeaders)
            }
          }

          logger.debug('🌊 Claude stream response with usage capture completed')
          resolve()
        })
      })

      req.on('error', async (error) => {
        logger.error(
          `❌ Claude stream request error (Account: ${account?.name || accountId}):`,
          error.message,
          {
            code: error.code,
            errno: error.errno,
            syscall: error.syscall
          }
        )

        // 根据错误类型提供更具体的错误信息
        let errorMessage = 'Upstream request failed'
        let statusCode = 500
        if (error.code === 'ECONNRESET') {
          errorMessage = 'Connection reset by Claude API server'
          statusCode = 502
        } else if (error.code === 'ENOTFOUND') {
          errorMessage = 'Unable to resolve Claude API hostname'
          statusCode = 502
        } else if (error.code === 'ECONNREFUSED') {
          errorMessage = 'Connection refused by Claude API server'
          statusCode = 502
        } else if (error.code === 'ETIMEDOUT') {
          errorMessage = 'Connection timed out to Claude API server'
          statusCode = 504
        }

        if (!responseStream.headersSent) {
          responseStream.writeHead(statusCode, {
            'Content-Type': 'text/event-stream',
            'Cache-Control': 'no-cache',
            Connection: 'keep-alive'
          })
        }

        if (!responseStream.destroyed) {
          // 发送 SSE 错误事件
          responseStream.write('event: error\n')
          responseStream.write(
            `data: ${JSON.stringify({
              error: errorMessage,
              code: error.code,
              timestamp: new Date().toISOString()
            })}\n\n`
          )
          responseStream.end()
        }
        reject(error)
      })

      req.on('timeout', async () => {
        req.destroy()
        logger.error(`❌ Claude stream request timeout | Account: ${account?.name || accountId}`)

        if (!responseStream.headersSent) {
          responseStream.writeHead(504, {
            'Content-Type': 'text/event-stream',
            'Cache-Control': 'no-cache',
            Connection: 'keep-alive'
          })
        }
        if (!responseStream.destroyed) {
          // 发送 SSE 错误事件
          responseStream.write('event: error\n')
          responseStream.write(
            `data: ${JSON.stringify({
              error: 'Request timeout',
              code: 'TIMEOUT',
              timestamp: new Date().toISOString()
            })}\n\n`
          )
          responseStream.end()
        }
        reject(new Error('Request timeout'))
      })

      // 处理客户端断开连接
      responseStream.on('close', () => {
        logger.debug('🔌 Client disconnected, cleaning up stream')
        if (!req.destroyed) {
          req.destroy()
        }
      })

      // 写入请求体
      req.write(JSON.stringify(body))
      req.end()
    })
  }

  // 🌊 发送流式请求到Claude API
  async _makeClaudeStreamRequest(
    body,
    accessToken,
    proxyAgent,
    clientHeaders,
    responseStream,
    requestOptions = {}
  ) {
    return new Promise((resolve, reject) => {
      const url = new URL(this.claudeApiUrl)

      // 获取过滤后的客户端 headers
      const filteredHeaders = this._filterClientHeaders(clientHeaders)

      const options = {
        hostname: url.hostname,
        port: url.port || 443,
        path: url.pathname,
        method: 'POST',
        headers: {
          'Content-Type': 'application/json',
          Authorization: `Bearer ${accessToken}`,
          'anthropic-version': this.apiVersion,
          ...filteredHeaders
        },
        agent: proxyAgent,
        timeout: config.requestTimeout || 600000
      }

      // 如果客户端没有提供 User-Agent，使用默认值
      if (!filteredHeaders['User-Agent'] && !filteredHeaders['user-agent']) {
        // 第三个方法不支持统一 User-Agent，使用简化逻辑
        const userAgent =
          clientHeaders?.['user-agent'] ||
          clientHeaders?.['User-Agent'] ||
          'claude-cli/1.0.102 (external, cli)'
        options.headers['User-Agent'] = userAgent
      }

      // 使用增强器提供的动态 betaHeader（根据模型类型）
      const dynamicBetaHeader = claudeCodeRequestEnhancer.getBetaHeader(body.model)
      const betaHeader =
        requestOptions?.betaHeader !== undefined
          ? requestOptions.betaHeader
          : dynamicBetaHeader || this.betaHeader
      if (betaHeader) {
        options.headers['anthropic-beta'] = betaHeader
      }

      const req = https.request(options, (res) => {
        // 设置响应头
        responseStream.statusCode = res.statusCode
        Object.keys(res.headers).forEach((key) => {
          responseStream.setHeader(key, res.headers[key])
        })

        // 管道响应数据
        res.pipe(responseStream)

        res.on('end', () => {
          logger.debug('🌊 Claude stream response completed')
          resolve()
        })
      })

      req.on('error', async (error) => {
        logger.error(`❌ Claude stream request error:`, error.message, {
          code: error.code,
          errno: error.errno,
          syscall: error.syscall
        })

        // 根据错误类型提供更具体的错误信息
        let errorMessage = 'Upstream request failed'
        let statusCode = 500
        if (error.code === 'ECONNRESET') {
          errorMessage = 'Connection reset by Claude API server'
          statusCode = 502
        } else if (error.code === 'ENOTFOUND') {
          errorMessage = 'Unable to resolve Claude API hostname'
          statusCode = 502
        } else if (error.code === 'ECONNREFUSED') {
          errorMessage = 'Connection refused by Claude API server'
          statusCode = 502
        } else if (error.code === 'ETIMEDOUT') {
          errorMessage = 'Connection timed out to Claude API server'
          statusCode = 504
        }

        if (!responseStream.headersSent) {
          responseStream.writeHead(statusCode, {
            'Content-Type': 'text/event-stream',
            'Cache-Control': 'no-cache',
            Connection: 'keep-alive'
          })
        }

        if (!responseStream.destroyed) {
          // 发送 SSE 错误事件
          responseStream.write('event: error\n')
          responseStream.write(
            `data: ${JSON.stringify({
              error: errorMessage,
              code: error.code,
              timestamp: new Date().toISOString()
            })}\n\n`
          )
          responseStream.end()
        }
        reject(error)
      })

      req.on('timeout', async () => {
        req.destroy()
        logger.error(`❌ Claude stream request timeout`)

        if (!responseStream.headersSent) {
          responseStream.writeHead(504, {
            'Content-Type': 'text/event-stream',
            'Cache-Control': 'no-cache',
            Connection: 'keep-alive'
          })
        }
        if (!responseStream.destroyed) {
          // 发送 SSE 错误事件
          responseStream.write('event: error\n')
          responseStream.write(
            `data: ${JSON.stringify({
              error: 'Request timeout',
              code: 'TIMEOUT',
              timestamp: new Date().toISOString()
            })}\n\n`
          )
          responseStream.end()
        }
        reject(new Error('Request timeout'))
      })

      // 处理客户端断开连接
      responseStream.on('close', () => {
        logger.debug('🔌 Client disconnected, cleaning up stream')
        if (!req.destroyed) {
          req.destroy()
        }
      })

      // 写入请求体
      req.write(JSON.stringify(body))
      req.end()
    })
  }

  // 🛠️ 统一的错误处理方法
  async _handleServerError(accountId, statusCode, _sessionHash = null, context = '') {
    try {
      await claudeAccountService.recordServerError(accountId, statusCode)
      const errorCount = await claudeAccountService.getServerErrorCount(accountId)

      // 根据错误类型设置不同的阈值和日志前缀
      const isTimeout = statusCode === 504
      const threshold = 3 // 统一使用3次阈值
      const prefix = context ? `${context} ` : ''

      logger.warn(
        `⏱️ ${prefix}${isTimeout ? 'Timeout' : 'Server'} error for account ${accountId}, error count: ${errorCount}/${threshold}`
      )

      if (errorCount > threshold) {
        const errorTypeLabel = isTimeout ? 'timeout' : '5xx'
        // ⚠️ 只记录5xx/504告警，不再自动停止调度，避免上游抖动导致误停
        logger.error(
          `❌ ${prefix}Account ${accountId} exceeded ${errorTypeLabel} error threshold (${errorCount} errors), please investigate upstream stability`
        )
      }
    } catch (handlingError) {
      logger.error(`❌ Failed to handle ${context} server error:`, handlingError)
    }
  }

  // 🔄 重试逻辑
  async _retryRequest(requestFunc, maxRetries = 3) {
    let lastError

    for (let i = 0; i < maxRetries; i++) {
      try {
        return await requestFunc()
      } catch (error) {
        lastError = error

        if (i < maxRetries - 1) {
          const delay = Math.pow(2, i) * 1000 // 指数退避
          logger.warn(`⏳ Retry ${i + 1}/${maxRetries} in ${delay}ms: ${error.message}`)
          await new Promise((resolve) => setTimeout(resolve, delay))
        }
      }
    }

    throw lastError
  }

  // 🔐 记录401未授权错误
  async recordUnauthorizedError(accountId) {
    try {
      const key = `claude_account:${accountId}:401_errors`

      // 增加错误计数，设置5分钟过期时间
      await redis.client.incr(key)
      await redis.client.expire(key, 300) // 5分钟

      logger.info(`📝 Recorded 401 error for account ${accountId}`)
    } catch (error) {
      logger.error(`❌ Failed to record 401 error for account ${accountId}:`, error)
    }
  }

  // 🔍 获取401错误计数
  async getUnauthorizedErrorCount(accountId) {
    try {
      const key = `claude_account:${accountId}:401_errors`

      const count = await redis.client.get(key)
      return parseInt(count) || 0
    } catch (error) {
      logger.error(`❌ Failed to get 401 error count for account ${accountId}:`, error)
      return 0
    }
  }

  // 🧹 清除401错误计数
  async clearUnauthorizedErrors(accountId) {
    try {
      const key = `claude_account:${accountId}:401_errors`

      await redis.client.del(key)
      logger.info(`✅ Cleared 401 error count for account ${accountId}`)
    } catch (error) {
      logger.error(`❌ Failed to clear 401 errors for account ${accountId}:`, error)
    }
  }

  // 🔧 动态捕获并获取统一的 User-Agent
  async captureAndGetUnifiedUserAgent(clientHeaders, account) {
    if (account.useUnifiedUserAgent !== 'true') {
      return null
    }

    const CACHE_KEY = 'claude_code_user_agent:daily'
    const TTL = 90000 // 25小时

    // ⚠️ 重要：这里通过正则表达式判断是否为 Claude Code 客户端
    // 如果未来 Claude Code 的 User-Agent 格式发生变化，需要更新这个正则表达式
    // 当前已知格式：claude-cli/1.0.119 (external, cli)
    const CLAUDE_CODE_UA_PATTERN = /^claude-cli\/[\d.]+\s+\(/i

    const clientUA = clientHeaders?.['user-agent'] || clientHeaders?.['User-Agent']
    let cachedUA = await redis.client.get(CACHE_KEY)

    if (clientUA && CLAUDE_CODE_UA_PATTERN.test(clientUA)) {
      if (!cachedUA) {
        // 没有缓存，直接存储
        await redis.client.setex(CACHE_KEY, TTL, clientUA)
        logger.info(`📱 Captured unified Claude Code User-Agent: ${clientUA}`)
        cachedUA = clientUA
      } else {
        // 有缓存，比较版本号，保存更新的版本
        const shouldUpdate = this.compareClaudeCodeVersions(clientUA, cachedUA)
        if (shouldUpdate) {
          await redis.client.setex(CACHE_KEY, TTL, clientUA)
          logger.info(`🔄 Updated to newer Claude Code User-Agent: ${clientUA} (was: ${cachedUA})`)
          cachedUA = clientUA
        } else {
          // 当前版本不比缓存版本新，仅刷新TTL
          await redis.client.expire(CACHE_KEY, TTL)
        }
      }
    }

    return cachedUA // 没有缓存返回 null
  }

  // 🔄 比较Claude Code版本号，判断是否需要更新
  // 返回 true 表示 newUA 版本更新，需要更新缓存
  compareClaudeCodeVersions(newUA, cachedUA) {
    try {
      // 提取版本号：claude-cli/1.0.119 (external, cli) -> 1.0.119
      // 支持多段版本号格式，如 1.0.119 、 2.1.0.beta1 等
      const newVersionMatch = newUA.match(/claude-cli\/([\d.]+(?:[a-zA-Z0-9-]*)?)/i)
      const cachedVersionMatch = cachedUA.match(/claude-cli\/([\d.]+(?:[a-zA-Z0-9-]*)?)/i)

      if (!newVersionMatch || !cachedVersionMatch) {
        // 无法解析版本号，优先使用新的
        logger.warn(`⚠️ Unable to parse Claude Code versions: new=${newUA}, cached=${cachedUA}`)
        return true
      }

      const newVersion = newVersionMatch[1]
      const cachedVersion = cachedVersionMatch[1]

      // 比较版本号 (semantic version)
      const compareResult = this.compareSemanticVersions(newVersion, cachedVersion)

      logger.debug(`🔍 Version comparison: ${newVersion} vs ${cachedVersion} = ${compareResult}`)

      return compareResult > 0 // 新版本更大则返回 true
    } catch (error) {
      logger.warn(`⚠️ Error comparing Claude Code versions, defaulting to update: ${error.message}`)
      return true // 出错时优先使用新的
    }
  }

  // 🔢 比较版本号
  // 返回：1 表示 v1 > v2，-1 表示 v1 < v2，0 表示相等
  compareSemanticVersions(version1, version2) {
    // 将版本号字符串按"."分割成数字数组
    const arr1 = version1.split('.')
    const arr2 = version2.split('.')

    // 获取两个版本号数组中的最大长度
    const maxLength = Math.max(arr1.length, arr2.length)

    // 循环遍历，逐段比较版本号
    for (let i = 0; i < maxLength; i++) {
      // 如果某个版本号的某一段不存在，则视为0
      const num1 = parseInt(arr1[i] || 0, 10)
      const num2 = parseInt(arr2[i] || 0, 10)

      if (num1 > num2) {
        return 1 // version1 大于 version2
      }
      if (num1 < num2) {
        return -1 // version1 小于 version2
      }
    }

    return 0 // 两个版本号相等
  }

  // 🎯 健康检查
  async healthCheck() {
    try {
      const accounts = await claudeAccountService.getAllAccounts()
      const activeAccounts = accounts.filter((acc) => acc.isActive && acc.status === 'active')

      return {
        healthy: activeAccounts.length > 0,
        activeAccounts: activeAccounts.length,
        totalAccounts: accounts.length,
        timestamp: new Date().toISOString()
      }
    } catch (error) {
      logger.error('❌ Health check failed:', error)
      return {
        healthy: false,
        error: error.message,
        timestamp: new Date().toISOString()
      }
    }
  }
}

module.exports = new ClaudeRelayService()<|MERGE_RESOLUTION|>--- conflicted
+++ resolved
@@ -726,15 +726,9 @@
       }
 
       // 使用统一 User-Agent 或客户端提供的，最后使用默认值
-<<<<<<< HEAD
-      if (!options.headers['User-Agent'] && !options.headers['user-agent']) {
-        const userAgent = unifiedUA || 'claude-cli/1.0.119 (external, cli)'
-        options.headers['User-Agent'] = userAgent
-=======
       if (!options.headers['user-agent'] || unifiedUA !== null) {
         const userAgent = unifiedUA || 'claude-cli/1.0.119 (external, cli)'
         options.headers['user-agent'] = userAgent
->>>>>>> 3e348cb7
       }
 
       logger.info(`🔗 指纹是这个: ${options.headers['user-agent']}`)
@@ -1008,7 +1002,6 @@
       }
 
       // 使用统一 User-Agent 或客户端提供的，最后使用默认值
-<<<<<<< HEAD
       if (!options.headers['User-Agent'] && !options.headers['user-agent']) {
         const userAgent = unifiedUA || 'claude-cli/1.0.119 (external, cli)'
         options.headers['User-Agent'] = userAgent
@@ -1019,15 +1012,6 @@
       )
       // 使用增强器提供的动态 betaHeader（根据模型类型）
       const dynamicBetaHeader = claudeCodeRequestEnhancer.getBetaHeader(body.model)
-=======
-      if (!options.headers['user-agent'] || unifiedUA !== null) {
-        const userAgent = unifiedUA || 'claude-cli/1.0.119 (external, cli)'
-        options.headers['user-agent'] = userAgent
-      }
-
-      logger.info(`🔗 指纹是这个: ${options.headers['user-agent']}`)
-      // 使用自定义的 betaHeader 或默认值
->>>>>>> 3e348cb7
       const betaHeader =
         requestOptions?.betaHeader !== undefined
           ? requestOptions.betaHeader
