const https = require('https')
const zlib = require('zlib')
const fs = require('fs')
const path = require('path')
const ProxyHelper = require('../utils/proxyHelper')
const IntelligentErrorFilter = require('../utils/intelligentErrorFilter')
const claudeAccountService = require('./claudeAccountService')
const unifiedClaudeScheduler = require('./unifiedClaudeScheduler')
const sessionHelper = require('../utils/sessionHelper')
const logger = require('../utils/logger')
const config = require('../../config/config')
const claudeCodeHeadersService = require('./claudeCodeHeadersService')
const claudeCodeRequestEnhancer = require('./claudeCodeRequestEnhancer')
const redis = require('../models/redis')
const ClaudeCodeValidator = require('../validators/clients/claudeCodeValidator')
const { formatDateWithTimezone } = require('../utils/dateHelper')
const runtimeAddon = require('../utils/runtimeAddon')

const RUNTIME_EVENT_FMT_CLAUDE_REQ = 'fmtClaudeReq'

class ClaudeRelayService {
  constructor() {
    this.claudeApiUrl = config.claude.apiUrl
    this.apiVersion = config.claude.apiVersion
    this.betaHeader = config.claude.betaHeader
    this.systemPrompt = config.claude.systemPrompt
    this.claudeCodeSystemPrompt = "You are Claude Code, Anthropic's official CLI for Claude."
  }

  _buildStandardRateLimitMessage(resetTime) {
    if (!resetTime) {
      return '此专属账号已触发 Anthropic 限流控制。'
    }
    const formattedReset = formatDateWithTimezone(resetTime)
    return `此专属账号已触发 Anthropic 限流控制，将于 ${formattedReset} 自动恢复。`
  }

  _buildOpusLimitMessage(resetTime) {
    if (!resetTime) {
      return '此专属账号的Opus模型已达到周使用限制，请尝试切换其他模型后再试。'
    }
    const formattedReset = formatDateWithTimezone(resetTime)
    return `此专属账号的Opus模型已达到周使用限制，将于 ${formattedReset} 自动恢复，请尝试切换其他模型后再试。`
  }

  // 🧾 提取错误消息文本
  _extractErrorMessage(body) {
    if (!body) {
      return ''
    }

    if (typeof body === 'string') {
      const trimmed = body.trim()
      if (!trimmed) {
        return ''
      }
      try {
        const parsed = JSON.parse(trimmed)
        return this._extractErrorMessage(parsed)
      } catch (error) {
        return trimmed
      }
    }

    if (typeof body === 'object') {
      if (typeof body.error === 'string') {
        return body.error
      }
      if (body.error && typeof body.error === 'object') {
        if (typeof body.error.message === 'string') {
          return body.error.message
        }
        if (typeof body.error.error === 'string') {
          return body.error.error
        }
      }
      if (typeof body.message === 'string') {
        return body.message
      }
    }

    return ''
  }

  // 🚫 检查是否为组织被禁用错误
  _isOrganizationDisabledError(statusCode, body) {
    if (statusCode !== 400) {
      return false
    }
    const message = this._extractErrorMessage(body)
    if (!message) {
      return false
    }
    return message.toLowerCase().includes('this organization has been disabled')
  }

  // 🔍 判断是否是真实的 Claude Code 请求
  isRealClaudeCodeRequest(requestBody) {
    return ClaudeCodeValidator.includesClaudeCodeSystemPrompt(requestBody, 1)
  }

  // 🚀 转发请求到Claude API
  async relayRequest(
    requestBody,
    apiKeyData,
    clientRequest,
    clientResponse,
    clientHeaders,
    options = {}
  ) {
    let upstreamRequest = null

    try {
      // 调试日志：查看API Key数据
      logger.info('🔍 API Key data received:', {
        apiKeyName: apiKeyData.name,
        enableModelRestriction: apiKeyData.enableModelRestriction,
        restrictedModels: apiKeyData.restrictedModels,
        requestedModel: requestBody.model
      })

      const isOpusModelRequest =
        typeof requestBody?.model === 'string' && requestBody.model.toLowerCase().includes('opus')

      // 生成会话哈希用于sticky会话
      const sessionHash = sessionHelper.generateSessionHash(requestBody)

      // 选择可用的Claude账户（支持专属绑定和sticky会话）
      let accountSelection
      try {
        accountSelection = await unifiedClaudeScheduler.selectAccountForApiKey(
          apiKeyData,
          sessionHash,
          requestBody.model
        )
      } catch (error) {
        if (error.code === 'CLAUDE_DEDICATED_RATE_LIMITED') {
          const limitMessage = this._buildStandardRateLimitMessage(error.rateLimitEndAt)
          logger.warn(
            `🚫 Dedicated account ${error.accountId} is rate limited for API key ${apiKeyData.name}, returning 403`
          )
          return {
            statusCode: 403,
            headers: { 'Content-Type': 'application/json' },
            body: JSON.stringify({
              error: 'upstream_rate_limited',
              message: limitMessage
            }),
            accountId: error.accountId
          }
        }
        throw error
      }
      const { accountId } = accountSelection
      const { accountType } = accountSelection

      logger.info(
        `📤 Processing API request for key: ${apiKeyData.name || apiKeyData.id}, account: ${accountId} (${accountType})${sessionHash ? `, session: ${sessionHash}` : ''}`
      )

      // 获取账户信息
      let account = await claudeAccountService.getAccount(accountId)

      if (isOpusModelRequest) {
        await claudeAccountService.clearExpiredOpusRateLimit(accountId)
        account = await claudeAccountService.getAccount(accountId)
      }

      const isDedicatedOfficialAccount =
        accountType === 'claude-official' &&
        apiKeyData.claudeAccountId &&
        !apiKeyData.claudeAccountId.startsWith('group:') &&
        apiKeyData.claudeAccountId === accountId

      let opusRateLimitActive = false
      let opusRateLimitEndAt = null
      if (isOpusModelRequest) {
        opusRateLimitActive = await claudeAccountService.isAccountOpusRateLimited(accountId)
        opusRateLimitEndAt = account?.opusRateLimitEndAt || null
      }

      if (isOpusModelRequest && isDedicatedOfficialAccount && opusRateLimitActive) {
        const limitMessage = this._buildOpusLimitMessage(opusRateLimitEndAt)
        logger.warn(
          `🚫 Dedicated account ${account?.name || accountId} is under Opus weekly limit until ${opusRateLimitEndAt}`
        )
        return {
          statusCode: 403,
          headers: { 'Content-Type': 'application/json' },
          body: JSON.stringify({
            error: 'opus_weekly_limit',
            message: limitMessage
          }),
          accountId
        }
      }

      // 获取有效的访问token
      const accessToken = await claudeAccountService.getValidAccessToken(accountId)

      const processedBody = this._processRequestBody(requestBody, account)

      // 获取代理配置
      const proxyAgent = await this._getProxyAgent(accountId)

      // 设置客户端断开监听器
      const handleClientDisconnect = () => {
        logger.info('🔌 Client disconnected, aborting upstream request')
        if (upstreamRequest && !upstreamRequest.destroyed) {
          upstreamRequest.destroy()
        }
      }

      // 监听客户端断开事件
      if (clientRequest) {
        clientRequest.once('close', handleClientDisconnect)
      }
      if (clientResponse) {
        clientResponse.once('close', handleClientDisconnect)
      }

      // 发送请求到Claude API（传入回调以获取请求对象）
      const response = await this._makeClaudeRequest(
        processedBody,
        accessToken,
        proxyAgent,
        clientHeaders,
        accountId,
        (req) => {
          upstreamRequest = req
        },
        options
      )

      response.accountId = accountId
      response.accountType = accountType

      // 移除监听器（请求成功完成）
      if (clientRequest) {
        clientRequest.removeListener('close', handleClientDisconnect)
      }
      if (clientResponse) {
        clientResponse.removeListener('close', handleClientDisconnect)
      }

      // 检查响应是否为限流错误或认证错误
      if (response.statusCode !== 200 && response.statusCode !== 201) {
        let isRateLimited = false
        let rateLimitResetTimestamp = null
        let dedicatedRateLimitMessage = null
        const organizationDisabledError = this._isOrganizationDisabledError(
          response.statusCode,
          response.body
        )

        // 检查是否为401状态码（未授权）
        if (response.statusCode === 401) {
          logger.warn(`🔐 Unauthorized error (401) detected for account ${accountId}`)

          // 记录401错误
          await this.recordUnauthorizedError(accountId)

          // 检查是否需要标记为异常（遇到1次401就停止调度）
          const errorCount = await this.getUnauthorizedErrorCount(accountId)
          logger.info(
            `🔐 Account ${accountId} has ${errorCount} consecutive 401 errors in the last 5 minutes`
          )

          if (errorCount >= 1) {
            logger.error(
              `❌ Account ${accountId} encountered 401 error (${errorCount} errors), marking as unauthorized`
            )
            await unifiedClaudeScheduler.markAccountUnauthorized(
              accountId,
              accountType,
              sessionHash
            )
          }
        }
        // 检查是否为403状态码（禁止访问）
        else if (response.statusCode === 403) {
          logger.error(
            `🚫 Forbidden error (403) detected for account ${accountId}, marking as blocked`
          )
          await unifiedClaudeScheduler.markAccountBlocked(accountId, accountType, sessionHash)
        }
        // 检查是否返回组织被禁用错误（400状态码）
        else if (organizationDisabledError) {
          logger.error(
            `🚫 Organization disabled error (400) detected for account ${accountId}, marking as blocked`
          )
          await unifiedClaudeScheduler.markAccountBlocked(accountId, accountType, sessionHash)
        }
        // 检查是否为529状态码（服务过载）
        else if (response.statusCode === 529) {
          logger.warn(`🚫 Overload error (529) detected for account ${accountId}`)

          // 检查是否启用了529错误处理
          if (config.claude.overloadHandling.enabled > 0) {
            try {
              await claudeAccountService.markAccountOverloaded(accountId)
              logger.info(
                `🚫 Account ${accountId} marked as overloaded for ${config.claude.overloadHandling.enabled} minutes`
              )
            } catch (overloadError) {
              logger.error(`❌ Failed to mark account as overloaded: ${accountId}`, overloadError)
            }
          } else {
            logger.info(`🚫 529 error handling is disabled, skipping account overload marking`)
          }
        }
        // 🆕 检查是否为520状态码（Claude官方过载错误，与529同等对待）
        else if (response.statusCode === 520) {
          logger.warn(`🚫 Overload error (520) detected for account ${accountId}`)

          // 检查是否启用了520错误处理
          if (config.claude.overloadHandling.enabled > 0) {
            try {
              await claudeAccountService.markAccountOverloaded(accountId)
              logger.info(
                `🚫 Account ${accountId} marked as overloaded for ${config.claude.overloadHandling.enabled} minutes`
              )
            } catch (overloadError) {
              logger.error(`❌ Failed to mark account as overloaded: ${accountId}`, overloadError)
            }
          } else {
            logger.info(`🚫 520 error handling is disabled, skipping account overload marking`)
          }
        }
        // 检查是否为5xx状态码
        else if (response.statusCode >= 500 && response.statusCode < 600) {
          logger.warn(`🔥 Server error (${response.statusCode}) detected for account ${accountId}`)
          await this._handleServerError(accountId, response.statusCode, sessionHash)
        }
        // 检查是否为429状态码
        else if (response.statusCode === 429) {
          const resetHeader = response.headers
            ? response.headers['anthropic-ratelimit-unified-reset']
            : null
          const parsedResetTimestamp = resetHeader ? parseInt(resetHeader, 10) : NaN

          if (isOpusModelRequest && !Number.isNaN(parsedResetTimestamp)) {
            await claudeAccountService.markAccountOpusRateLimited(accountId, parsedResetTimestamp)
            logger.warn(
              `🚫 Account ${accountId} hit Opus limit, resets at ${new Date(parsedResetTimestamp * 1000).toISOString()}`
            )

            if (isDedicatedOfficialAccount) {
              const limitMessage = this._buildOpusLimitMessage(parsedResetTimestamp)
              return {
                statusCode: 403,
                headers: { 'Content-Type': 'application/json' },
                body: JSON.stringify({
                  error: 'opus_weekly_limit',
                  message: limitMessage
                }),
                accountId
              }
            }
          } else {
            isRateLimited = true
            if (!Number.isNaN(parsedResetTimestamp)) {
              rateLimitResetTimestamp = parsedResetTimestamp
              logger.info(
                `🕐 Extracted rate limit reset timestamp: ${rateLimitResetTimestamp} (${new Date(rateLimitResetTimestamp * 1000).toISOString()})`
              )
            }
            if (isDedicatedOfficialAccount) {
              dedicatedRateLimitMessage = this._buildStandardRateLimitMessage(
                rateLimitResetTimestamp || account?.rateLimitEndAt
              )
            }
          }
        } else {
          // 检查响应体中的错误信息
          try {
            const responseBody =
              typeof response.body === 'string' ? JSON.parse(response.body) : response.body
            if (
              responseBody &&
              responseBody.error &&
              responseBody.error.message &&
              responseBody.error.message.toLowerCase().includes("exceed your account's rate limit")
            ) {
              isRateLimited = true
            }
          } catch (e) {
            // 如果解析失败，检查原始字符串
            if (
              response.body &&
              response.body.toLowerCase().includes("exceed your account's rate limit")
            ) {
              isRateLimited = true
            }
          }
        }

        if (isRateLimited) {
          if (isDedicatedOfficialAccount && !dedicatedRateLimitMessage) {
            dedicatedRateLimitMessage = this._buildStandardRateLimitMessage(
              rateLimitResetTimestamp || account?.rateLimitEndAt
            )
          }
          logger.warn(
            `🚫 Rate limit detected for account ${accountId}, status: ${response.statusCode}`
          )
          // 标记账号为限流状态并删除粘性会话映射，传递准确的重置时间戳
          await unifiedClaudeScheduler.markAccountRateLimited(
            accountId,
            accountType,
            sessionHash,
            rateLimitResetTimestamp
          )

          if (dedicatedRateLimitMessage) {
            return {
              statusCode: 403,
              headers: { 'Content-Type': 'application/json' },
              body: JSON.stringify({
                error: 'upstream_rate_limited',
                message: dedicatedRateLimitMessage
              }),
              accountId
            }
          }
        }
      } else if (response.statusCode === 200 || response.statusCode === 201) {
        // 提取5小时会话窗口状态
        // 使用大小写不敏感的方式获取响应头
        const get5hStatus = (headers) => {
          if (!headers) {
            return null
          }
          // HTTP头部名称不区分大小写，需要处理不同情况
          return (
            headers['anthropic-ratelimit-unified-5h-status'] ||
            headers['Anthropic-Ratelimit-Unified-5h-Status'] ||
            headers['ANTHROPIC-RATELIMIT-UNIFIED-5H-STATUS']
          )
        }

        const sessionWindowStatus = get5hStatus(response.headers)
        if (sessionWindowStatus) {
          logger.info(`📊 Session window status for account ${accountId}: ${sessionWindowStatus}`)
          // 保存会话窗口状态到账户数据
          await claudeAccountService.updateSessionWindowStatus(accountId, sessionWindowStatus)
        }

        // 请求成功，清除401和500错误计数
        await this.clearUnauthorizedErrors(accountId)
        await claudeAccountService.clearInternalErrors(accountId)
        // 如果请求成功，检查并移除限流状态
        const isRateLimited = await unifiedClaudeScheduler.isAccountRateLimited(
          accountId,
          accountType
        )
        if (isRateLimited) {
          await unifiedClaudeScheduler.removeAccountRateLimit(accountId, accountType)
        }

        // 如果请求成功，检查并移除过载状态
        try {
          const isOverloaded = await claudeAccountService.isAccountOverloaded(accountId)
          if (isOverloaded) {
            await claudeAccountService.removeAccountOverload(accountId)
          }
        } catch (overloadError) {
          logger.error(
            `❌ Failed to check/remove overload status for account ${accountId}:`,
            overloadError
          )
        }

        // 只有真实的 Claude Code 请求才更新 headers
        if (
          clientHeaders &&
          Object.keys(clientHeaders).length > 0 &&
          this.isRealClaudeCodeRequest(requestBody)
        ) {
          await claudeCodeHeadersService.storeAccountHeaders(accountId, clientHeaders)
        }
      }

      // 记录成功的API调用并打印详细的usage数据
      let responseBody = null
      try {
        responseBody = typeof response.body === 'string' ? JSON.parse(response.body) : response.body
      } catch (e) {
        logger.debug('Failed to parse response body for usage logging')
      }

      if (responseBody && responseBody.usage) {
        const { usage } = responseBody
        // 打印原始usage数据为JSON字符串
        logger.info(
          `📊 === Non-Stream Request Usage Summary === Model: ${requestBody.model}, Usage: ${JSON.stringify(usage)}`
        )
      } else {
        // 如果没有usage数据，使用估算值
        const inputTokens = requestBody.messages
          ? requestBody.messages.reduce((sum, msg) => sum + (msg.content?.length || 0), 0) / 4
          : 0
        const outputTokens = response.content
          ? response.content.reduce((sum, content) => sum + (content.text?.length || 0), 0) / 4
          : 0

        logger.info(
          `✅ API request completed - Key: ${apiKeyData.name}, Account: ${accountId}, Model: ${requestBody.model}, Input: ~${Math.round(inputTokens)} tokens (estimated), Output: ~${Math.round(outputTokens)} tokens (estimated)`
        )
      }

      // 在响应中添加accountId，以便调用方记录账户级别统计
      response.accountId = accountId
      return response
    } catch (error) {
      logger.error(
        `❌ Claude relay request failed for key: ${apiKeyData.name || apiKeyData.id}:`,
        error.message
      )
      throw error
    }
  }

  // 🔄 处理请求体
  _processRequestBody(body, account = null) {
    if (!body) {
      return body
    }

    // 深拷贝请求体
    let processedBody = JSON.parse(JSON.stringify(body))

    // 判断是否是真实的 Claude Code 请求
    const isRealClaudeCode = this.isRealClaudeCodeRequest(processedBody, clientHeaders)

    // 如果不是真实的 Claude Code 请求，使用增强器补充必需参数
    if (!isRealClaudeCode) {
      processedBody = claudeCodeRequestEnhancer.enhanceRequest(processedBody, {
        includeTools: false // 暂时不包含完整的tools定义
      })
      logger.info('🔧 Enhanced request with Claude Code parameters')
    }

    // 验证并限制max_tokens参数
    this._validateAndLimitMaxTokens(processedBody)

    // 移除cache_control中的ttl字段
    this._stripTtlFromCacheControl(processedBody)

    // 如果不是真实的 Claude Code 请求，需要设置 Claude Code 系统提示词
    if (!isRealClaudeCode) {
      const claudeCodePrompt = {
        type: 'text',
        text: this.claudeCodeSystemPrompt
        // cache_control: {
        //   type: 'ephemeral'
        // }
      }

      if (processedBody.system) {
        if (typeof processedBody.system === 'string') {
          // 字符串格式：转换为数组，Claude Code 提示词在第一位
          const userSystemPrompt = {
            type: 'text',
            text: processedBody.system
          }
          // 如果用户的提示词与 Claude Code 提示词相同，只保留一个
          if (processedBody.system.trim() === this.claudeCodeSystemPrompt) {
            processedBody.system = [claudeCodePrompt]
          } else {
            processedBody.system = [claudeCodePrompt, userSystemPrompt]
          }
        } else if (Array.isArray(processedBody.system)) {
          // 检查第一个元素是否是 Claude Code 系统提示词
          const firstItem = processedBody.system[0]
          const isFirstItemClaudeCode =
            firstItem && firstItem.type === 'text' && firstItem.text === this.claudeCodeSystemPrompt

          if (!isFirstItemClaudeCode) {
            // 如果第一个不是 Claude Code 提示词，需要在开头插入
            // 同时检查数组中是否有其他位置包含 Claude Code 提示词，如果有则移除
            const filteredSystem = processedBody.system.filter(
              (item) => !(item && item.type === 'text' && item.text === this.claudeCodeSystemPrompt)
            )
            processedBody.system = [claudeCodePrompt, ...filteredSystem]
          }
        } else {
          // 其他格式，记录警告但不抛出错误，尝试处理
          logger.warn('⚠️ Unexpected system field type:', typeof processedBody.system)
          processedBody.system = [claudeCodePrompt]
        }
      } else {
        // 用户没有传递 system，需要添加 Claude Code 提示词
        processedBody.system = [claudeCodePrompt]
      }
    }

    this._enforceCacheControlLimit(processedBody)

    // 处理原有的系统提示（如果配置了）
    if (this.systemPrompt && this.systemPrompt.trim()) {
      const systemPrompt = {
        type: 'text',
        text: this.systemPrompt
      }

      // 经过上面的处理，system 现在应该总是数组格式
      if (processedBody.system && Array.isArray(processedBody.system)) {
        // 不要重复添加相同的系统提示
        const hasSystemPrompt = processedBody.system.some(
          (item) => item && item.text && item.text === this.systemPrompt
        )
        if (!hasSystemPrompt) {
          processedBody.system.push(systemPrompt)
        }
      } else {
        // 理论上不应该走到这里，但为了安全起见
        processedBody.system = [systemPrompt]
      }
    } else {
      // 如果没有配置系统提示，且system字段为空，则删除它
      if (processedBody.system && Array.isArray(processedBody.system)) {
        const hasValidContent = processedBody.system.some(
          (item) => item && item.text && item.text.trim()
        )
        if (!hasValidContent) {
          delete processedBody.system
        }
      }
    }

    // Claude API只允许temperature或top_p其中之一，优先使用temperature
    if (processedBody.top_p !== undefined && processedBody.top_p !== null) {
      delete processedBody.top_p
    }

    // 处理统一的客户端标识
    if (account && account.useUnifiedClientId && account.unifiedClientId) {
      this._replaceClientId(processedBody, account.unifiedClientId)
    }

    return processedBody
  }

  // 🔄 替换请求中的客户端标识
  _replaceClientId(body, unifiedClientId) {
    if (!body || !body.metadata || !body.metadata.user_id || !unifiedClientId) {
      return
    }

    const userId = body.metadata.user_id
    // user_id格式：user_{64位十六进制}_account__session_{uuid}
    // 只替换第一个下划线后到_account之前的部分（客户端标识）
    const match = userId.match(/^user_[a-f0-9]{64}(_account__session_[a-f0-9-]{36})$/)
    if (match && match[1]) {
      // 替换客户端标识部分
      body.metadata.user_id = `user_${unifiedClientId}${match[1]}`
      logger.info(`🔄 Replaced client ID with unified ID: ${body.metadata.user_id}`)
    }
  }

  // 🔢 验证并限制max_tokens参数
  _validateAndLimitMaxTokens(body) {
    if (!body || !body.max_tokens) {
      return
    }

    try {
      // 读取模型定价配置文件
      const pricingFilePath = path.join(__dirname, '../../data/model_pricing.json')

      if (!fs.existsSync(pricingFilePath)) {
        logger.warn('⚠️ Model pricing file not found, skipping max_tokens validation')
        return
      }

      const pricingData = JSON.parse(fs.readFileSync(pricingFilePath, 'utf8'))
      const model = body.model || 'claude-sonnet-4-20250514'

      // 查找对应模型的配置
      const modelConfig = pricingData[model]

      if (!modelConfig) {
        // 如果找不到模型配置，直接透传客户端参数，不进行任何干预
        logger.info(
          `📝 Model ${model} not found in pricing file, passing through client parameters without modification`
        )
        return
      }

      // 获取模型的最大token限制
      const maxLimit = modelConfig.max_tokens || modelConfig.max_output_tokens

      if (!maxLimit) {
        logger.debug(`🔍 No max_tokens limit found for model ${model}, skipping validation`)
        return
      }

      // 检查并调整max_tokens
      if (body.max_tokens > maxLimit) {
        logger.warn(
          `⚠️ max_tokens ${body.max_tokens} exceeds limit ${maxLimit} for model ${model}, adjusting to ${maxLimit}`
        )
        body.max_tokens = maxLimit
      }
    } catch (error) {
      logger.error('❌ Failed to validate max_tokens from pricing file:', error)
      // 如果文件读取失败，不进行校验，让请求继续处理
    }
  }

  // 🧹 移除TTL字段
  _stripTtlFromCacheControl(body) {
    if (!body || typeof body !== 'object') {
      return
    }

    const processContentArray = (contentArray) => {
      if (!Array.isArray(contentArray)) {
        return
      }

      contentArray.forEach((item) => {
        if (item && typeof item === 'object' && item.cache_control) {
          if (item.cache_control.ttl) {
            delete item.cache_control.ttl
            logger.debug('🧹 Removed ttl from cache_control')
          }
        }
      })
    }

    if (Array.isArray(body.system)) {
      processContentArray(body.system)
    }

    if (Array.isArray(body.messages)) {
      body.messages.forEach((message) => {
        if (message && Array.isArray(message.content)) {
          processContentArray(message.content)
        }
      })
    }
  }

  // ⚖️ 限制带缓存控制的内容数量
  _enforceCacheControlLimit(body) {
    const MAX_CACHE_CONTROL_BLOCKS = 4

    if (!body || typeof body !== 'object') {
      return
    }

    const countCacheControlBlocks = () => {
      let total = 0

      if (Array.isArray(body.messages)) {
        body.messages.forEach((message) => {
          if (!message || !Array.isArray(message.content)) {
            return
          }
          message.content.forEach((item) => {
            if (item && item.cache_control) {
              total += 1
            }
          })
        })
      }

      if (Array.isArray(body.system)) {
        body.system.forEach((item) => {
          if (item && item.cache_control) {
            total += 1
          }
        })
      }

      return total
    }

    const removeFromMessages = () => {
      if (!Array.isArray(body.messages)) {
        return false
      }

      for (let messageIndex = 0; messageIndex < body.messages.length; messageIndex += 1) {
        const message = body.messages[messageIndex]
        if (!message || !Array.isArray(message.content)) {
          continue
        }

        for (let contentIndex = 0; contentIndex < message.content.length; contentIndex += 1) {
          const contentItem = message.content[contentIndex]
          if (contentItem && contentItem.cache_control) {
            message.content.splice(contentIndex, 1)

            if (message.content.length === 0) {
              body.messages.splice(messageIndex, 1)
            }

            return true
          }
        }
      }

      return false
    }

    const removeFromSystem = () => {
      if (!Array.isArray(body.system)) {
        return false
      }

      for (let index = 0; index < body.system.length; index += 1) {
        const systemItem = body.system[index]
        if (systemItem && systemItem.cache_control) {
          body.system.splice(index, 1)

          if (body.system.length === 0) {
            delete body.system
          }

          return true
        }
      }

      return false
    }

    let total = countCacheControlBlocks()

    while (total > MAX_CACHE_CONTROL_BLOCKS) {
      if (removeFromMessages()) {
        total -= 1
        continue
      }

      if (removeFromSystem()) {
        total -= 1
        continue
      }

      break
    }
  }

  // 🌐 获取代理Agent（使用统一的代理工具）
  async _getProxyAgent(accountId) {
    try {
      const accountData = await claudeAccountService.getAllAccounts()
      const account = accountData.find((acc) => acc.id === accountId)

      if (!account || !account.proxy) {
        logger.debug('🌐 No proxy configured for Claude account')
        return null
      }

      const proxyAgent = ProxyHelper.createProxyAgent(account.proxy)
      if (proxyAgent) {
        logger.info(
          `🌐 Using proxy for Claude request: ${ProxyHelper.getProxyDescription(account.proxy)}`
        )
      }
      return proxyAgent
    } catch (error) {
      logger.warn('⚠️ Failed to create proxy agent:', error)
      return null
    }
  }

  // 🔧 过滤客户端请求头
  _filterClientHeaders(clientHeaders) {
    // 需要移除的敏感 headers
    const sensitiveHeaders = [
      'content-type',
      'user-agent',
      'x-api-key',
      'authorization',
      'host',
      'content-length',
      'connection',
      'proxy-authorization',
      'content-encoding',
      'transfer-encoding'
    ]

    // 🆕 需要移除的浏览器相关 headers（避免CORS问题）
    const browserHeaders = [
      'origin',
      'referer',
      'sec-fetch-mode',
      'sec-fetch-site',
      'sec-fetch-dest',
      'sec-ch-ua',
      'sec-ch-ua-mobile',
      'sec-ch-ua-platform',
      'accept-language',
      'accept-encoding',
      'accept',
      'cache-control',
      'pragma',
      'anthropic-dangerous-direct-browser-access' // 这个头可能触发CORS检查
    ]

    // 应该保留的 headers（用于会话一致性和追踪）
    const allowedHeaders = [
      'x-request-id',
      'anthropic-version', // 保留API版本
      'anthropic-beta' // 保留beta功能
    ]

    const filteredHeaders = {}

    // 转发客户端的非敏感 headers
    Object.keys(clientHeaders || {}).forEach((key) => {
      const lowerKey = key.toLowerCase()
      // 如果在允许列表中，直接保留
      if (allowedHeaders.includes(lowerKey)) {
        filteredHeaders[key] = clientHeaders[key]
      }
      // 如果不在敏感列表和浏览器列表中，也保留
      else if (!sensitiveHeaders.includes(lowerKey) && !browserHeaders.includes(lowerKey)) {
        filteredHeaders[key] = clientHeaders[key]
      }
    })

    return filteredHeaders
  }

  _applyLocalRequestFormatters(body, headers, context = {}) {
    const normalizedHeaders = headers && typeof headers === 'object' ? { ...headers } : {}

    try {
      const payload = {
        body,
        headers: normalizedHeaders,
        ...context
      }

      const result = runtimeAddon.emitSync(RUNTIME_EVENT_FMT_CLAUDE_REQ, payload)
      if (!result || typeof result !== 'object') {
        return { body, headers: normalizedHeaders }
      }

      const nextBody = result.body && typeof result.body === 'object' ? result.body : body
      const nextHeaders =
        result.headers && typeof result.headers === 'object' ? result.headers : normalizedHeaders
      const abortResponse =
        result.abortResponse && typeof result.abortResponse === 'object'
          ? result.abortResponse
          : null

      return { body: nextBody, headers: nextHeaders, abortResponse }
    } catch (error) {
      logger.warn('⚠️ 应用本地 fmtClaudeReq 插件失败:', error)
      return { body, headers: normalizedHeaders }
    }
  }

  // 🔗 发送请求到Claude API
  async _makeClaudeRequest(
    body,
    accessToken,
    proxyAgent,
    clientHeaders,
    accountId,
    onRequest,
    requestOptions = {}
  ) {
    const url = new URL(this.claudeApiUrl)

    // 获取账户信息用于统一 User-Agent
    const account = await claudeAccountService.getAccount(accountId)

    // 获取统一的 User-Agent
    const unifiedUA = await this.captureAndGetUnifiedUserAgent(clientHeaders, account)

    // 获取过滤后的客户端 headers
    const filteredHeaders = this._filterClientHeaders(clientHeaders)

    // 判断是否是真实的 Claude Code 请求
    const isRealClaudeCode = this.isRealClaudeCodeRequest(body)

<<<<<<< HEAD
    // 🔒 统一请求头策略：无论是否真实 Claude Code，都使用统一的请求头
    const finalHeaders = {}
=======
    // 如果不是真实的 Claude Code 请求，需要使用从账户获取的 Claude Code headers
    let finalHeaders = { ...filteredHeaders }
    let requestPayload = body
>>>>>>> cdc9776a

    // 获取该账号的统一 Claude Code headers
    const claudeCodeHeaders = await claudeCodeHeadersService.getAccountHeaders(
      accountId,
      account,
      body.model
    )

    // 使用统一的 Claude Code headers（完全覆盖）
    Object.keys(claudeCodeHeaders).forEach((key) => {
      finalHeaders[key] = claudeCodeHeaders[key]
    })

    logger.info(`🔒 Using unified Claude Code headers for account ${accountId}`)

    const extensionResult = this._applyLocalRequestFormatters(requestPayload, finalHeaders, {
      account,
      accountId,
      clientHeaders,
      requestOptions,
      isStream: false
    })

    if (extensionResult.abortResponse) {
      return extensionResult.abortResponse
    }

    requestPayload = extensionResult.body
    finalHeaders = extensionResult.headers

    return new Promise((resolve, reject) => {
      // 支持自定义路径（如 count_tokens）
      let requestPath = url.pathname
      if (requestOptions.customPath) {
        const baseUrl = new URL('https://api.anthropic.com')
        const customUrl = new URL(requestOptions.customPath, baseUrl)
        requestPath = customUrl.pathname
      }

      const options = {
        hostname: url.hostname,
        port: url.port || 443,
        path: requestPath,
        method: 'POST',
        headers: {
          'Content-Type': 'application/json',
          Authorization: `Bearer ${accessToken}`,
          'anthropic-version': this.apiVersion,
          ...finalHeaders
        },
        agent: proxyAgent,
        timeout: config.requestTimeout || 600000
      }

      // 使用统一 User-Agent 或客户端提供的，最后使用默认值
      if (!options.headers['user-agent'] || unifiedUA !== null) {
        const userAgent = unifiedUA || 'claude-cli/1.0.119 (external, cli)'
        options.headers['user-agent'] = userAgent
      }

      logger.info(`🔗 指纹是这个: ${options.headers['user-agent']}`)

      // 使用增强器提供的动态 betaHeader（根据模型类型）
      const dynamicBetaHeader = claudeCodeRequestEnhancer.getBetaHeader(body.model)
      const betaHeader =
        requestOptions?.betaHeader !== undefined
          ? requestOptions.betaHeader
          : dynamicBetaHeader || this.betaHeader
      if (betaHeader) {
        options.headers['anthropic-beta'] = betaHeader
      }

      // 📤 记录发送到上游的请求信息（含 user_id）
      const userId = body?.metadata?.user_id || 'N/A'
      logger.info(
        `📤 [UPSTREAM] Sending request | Acc: ${accountId} | Model: ${body.model} | UserID: ${userId}`
      )

      const req = https.request(options, (res) => {
        let responseData = Buffer.alloc(0)

        res.on('data', (chunk) => {
          responseData = Buffer.concat([responseData, chunk])
        })

        res.on('end', () => {
          try {
            let bodyString = ''

            // 根据Content-Encoding处理响应数据
            const contentEncoding = res.headers['content-encoding']
            if (contentEncoding === 'gzip') {
              try {
                bodyString = zlib.gunzipSync(responseData).toString('utf8')
              } catch (unzipError) {
                logger.error('❌ Failed to decompress gzip response:', unzipError)
                bodyString = responseData.toString('utf8')
              }
            } else if (contentEncoding === 'deflate') {
              try {
                bodyString = zlib.inflateSync(responseData).toString('utf8')
              } catch (unzipError) {
                logger.error('❌ Failed to decompress deflate response:', unzipError)
                bodyString = responseData.toString('utf8')
              }
            } else {
              bodyString = responseData.toString('utf8')
            }

            const response = {
              statusCode: res.statusCode,
              headers: res.headers,
              body: bodyString
            }

            logger.debug(`🔗 Claude API response: ${res.statusCode}`)

            resolve(response)
          } catch (error) {
            logger.error(`❌ Failed to parse Claude API response (Account: ${accountId}):`, error)
            reject(error)
          }
        })
      })

      // 如果提供了 onRequest 回调，传递请求对象
      if (onRequest && typeof onRequest === 'function') {
        onRequest(req)
      }

      req.on('error', async (error) => {
        console.error(': ❌ ', error)
        logger.error(`❌ Claude API request error (Account: ${accountId}):`, error.message, {
          code: error.code,
          errno: error.errno,
          syscall: error.syscall,
          address: error.address,
          port: error.port
        })

        // 根据错误类型提供更具体的错误信息
        let errorMessage = 'Upstream request failed'
        if (error.code === 'ECONNRESET') {
          errorMessage = 'Connection reset by Claude API server'
        } else if (error.code === 'ENOTFOUND') {
          errorMessage = 'Unable to resolve Claude API hostname'
        } else if (error.code === 'ECONNREFUSED') {
          errorMessage = 'Connection refused by Claude API server'
        } else if (error.code === 'ETIMEDOUT') {
          errorMessage = 'Connection timed out to Claude API server'

          await this._handleServerError(accountId, 504, null, 'Network')
        }

        reject(new Error(errorMessage))
      })

      req.on('timeout', async () => {
        req.destroy()
        logger.error(`❌ Claude API request timeout (Account: ${accountId})`)

        await this._handleServerError(accountId, 504, null, 'Request')

        reject(new Error('Request timeout'))
      })

      // 写入请求体
      req.write(JSON.stringify(requestPayload))
      req.end()
    })
  }

  // 🌊 处理流式响应（带usage数据捕获）
  async relayStreamRequestWithUsageCapture(
    requestBody,
    apiKeyData,
    responseStream,
    clientHeaders,
    usageCallback,
    streamTransformer = null,
    options = {}
  ) {
    try {
      // 调试日志：查看API Key数据（流式请求）
      logger.info('🔍 [Stream] API Key data received:', {
        apiKeyName: apiKeyData.name,
        enableModelRestriction: apiKeyData.enableModelRestriction,
        restrictedModels: apiKeyData.restrictedModels,
        requestedModel: requestBody.model
      })

      const isOpusModelRequest =
        typeof requestBody?.model === 'string' && requestBody.model.toLowerCase().includes('opus')

      // 生成会话哈希用于sticky会话
      const sessionHash = sessionHelper.generateSessionHash(requestBody)

      // 选择可用的Claude账户（支持专属绑定和sticky会话）
      let accountSelection
      try {
        accountSelection = await unifiedClaudeScheduler.selectAccountForApiKey(
          apiKeyData,
          sessionHash,
          requestBody.model
        )
      } catch (error) {
        if (error.code === 'CLAUDE_DEDICATED_RATE_LIMITED') {
          const limitMessage = this._buildStandardRateLimitMessage(error.rateLimitEndAt)
          if (!responseStream.headersSent) {
            responseStream.status(403)
            responseStream.setHeader('Content-Type', 'application/json')
          }
          responseStream.write(
            JSON.stringify({
              error: 'upstream_rate_limited',
              message: limitMessage
            })
          )
          responseStream.end()
          return
        }
        throw error
      }
      const { accountId } = accountSelection
      const { accountType } = accountSelection

      logger.info(
        `📡 Processing streaming API request with usage capture for key: ${apiKeyData.name || apiKeyData.id}, account: ${accountId} (${accountType})${sessionHash ? `, session: ${sessionHash}` : ''}`
      )

      // 获取账户信息
      let account = await claudeAccountService.getAccount(accountId)

      if (isOpusModelRequest) {
        await claudeAccountService.clearExpiredOpusRateLimit(accountId)
        account = await claudeAccountService.getAccount(accountId)
      }

      const isDedicatedOfficialAccount =
        accountType === 'claude-official' &&
        apiKeyData.claudeAccountId &&
        !apiKeyData.claudeAccountId.startsWith('group:') &&
        apiKeyData.claudeAccountId === accountId

      let opusRateLimitActive = false
      if (isOpusModelRequest) {
        opusRateLimitActive = await claudeAccountService.isAccountOpusRateLimited(accountId)
      }

      if (isOpusModelRequest && isDedicatedOfficialAccount && opusRateLimitActive) {
        const limitMessage = this._buildOpusLimitMessage(account?.opusRateLimitEndAt)
        if (!responseStream.headersSent) {
          responseStream.status(403)
          responseStream.setHeader('Content-Type', 'application/json')
        }
        responseStream.write(
          JSON.stringify({
            error: 'opus_weekly_limit',
            message: limitMessage
          })
        )
        responseStream.end()
        return
      }

      // 获取有效的访问token
      const accessToken = await claudeAccountService.getValidAccessToken(accountId)

      const processedBody = this._processRequestBody(requestBody, account)

      // 获取代理配置
      const proxyAgent = await this._getProxyAgent(accountId)

      // 发送流式请求并捕获usage数据
      await this._makeClaudeStreamRequestWithUsageCapture(
        processedBody,
        accessToken,
        proxyAgent,
        clientHeaders,
        responseStream,
        (usageData) => {
          // 在usageCallback中添加accountId
          usageCallback({ ...usageData, accountId })
        },
        accountId,
        accountType,
        sessionHash,
        streamTransformer,
        options,
        isDedicatedOfficialAccount
      )
    } catch (error) {
      logger.error(`❌ Claude stream relay with usage capture failed:`, error)
      throw error
    }
  }

  // 🌊 发送流式请求到Claude API（带usage数据捕获）
  async _makeClaudeStreamRequestWithUsageCapture(
    body,
    accessToken,
    proxyAgent,
    clientHeaders,
    responseStream,
    usageCallback,
    accountId,
    accountType,
    sessionHash,
    streamTransformer = null,
    requestOptions = {},
    isDedicatedOfficialAccount = false
  ) {
    // 获取账户信息用于统一 User-Agent
    const account = await claudeAccountService.getAccount(accountId)

    const isOpusModelRequest =
      typeof body?.model === 'string' && body.model.toLowerCase().includes('opus')

    // 获取统一的 User-Agent
    const unifiedUA = await this.captureAndGetUnifiedUserAgent(clientHeaders, account)

    // 获取过滤后的客户端 headers
    const filteredHeaders = this._filterClientHeaders(clientHeaders)

    // 判断是否是真实的 Claude Code 请求
    const isRealClaudeCode = this.isRealClaudeCodeRequest(body)

    // 如果不是真实的 Claude Code 请求，需要使用从账户获取的 Claude Code headers
    let finalHeaders = { ...filteredHeaders }
    let requestPayload = body

    if (!isRealClaudeCode) {
      // 获取该账号存储的 Claude Code headers，传入 model 参数以动态设置 User-Agent
      const claudeCodeHeaders = await claudeCodeHeadersService.getAccountHeaders(
        accountId,
        account,
        body.model
      )

      // 只添加客户端没有提供的 headers
      Object.keys(claudeCodeHeaders).forEach((key) => {
        const lowerKey = key.toLowerCase()
        if (!finalHeaders[key] && !finalHeaders[lowerKey]) {
          finalHeaders[key] = claudeCodeHeaders[key]
        }
      })
    }

    const extensionResult = this._applyLocalRequestFormatters(requestPayload, finalHeaders, {
      account,
      accountId,
      accountType,
      sessionHash,
      clientHeaders,
      requestOptions,
      isStream: true
    })

    if (extensionResult.abortResponse) {
      return extensionResult.abortResponse
    }

    requestPayload = extensionResult.body
    finalHeaders = extensionResult.headers

    return new Promise((resolve, reject) => {
      const url = new URL(this.claudeApiUrl)

      const options = {
        hostname: url.hostname,
        port: url.port || 443,
        path: url.pathname,
        method: 'POST',
        headers: {
          'Content-Type': 'application/json',
          Authorization: `Bearer ${accessToken}`,
          'anthropic-version': this.apiVersion,
          ...finalHeaders
        },
        agent: proxyAgent,
        timeout: config.requestTimeout || 600000
      }

      // 使用统一 User-Agent 或客户端提供的，最后使用默认值
      if (!options.headers['User-Agent'] && !options.headers['user-agent']) {
        const userAgent = unifiedUA || 'claude-cli/1.0.119 (external, cli)'
        options.headers['User-Agent'] = userAgent
      }

      logger.info(
        `🔗 指纹是这个: ${options.headers['User-Agent'] || options.headers['user-agent']}`
      )
      // 使用增强器提供的动态 betaHeader（根据模型类型）
      const dynamicBetaHeader = claudeCodeRequestEnhancer.getBetaHeader(body.model)
      const betaHeader =
        requestOptions?.betaHeader !== undefined
          ? requestOptions.betaHeader
          : dynamicBetaHeader || this.betaHeader
      if (betaHeader) {
        options.headers['anthropic-beta'] = betaHeader
      }

      // 📤 记录发送到上游的流式请求信息（含 user_id）
      const userId = body?.metadata?.user_id || 'N/A'
      logger.info(
        `📤 [UPSTREAM-STREAM] Sending stream request | Acc: ${accountId} | Model: ${body.model} | UserID: ${userId}`
      )

      const req = https.request(options, async (res) => {
        logger.debug(`🌊 Claude stream response status: ${res.statusCode}`)

        // 错误响应处理
        if (res.statusCode !== 200) {
          if (res.statusCode === 429) {
            const resetHeader = res.headers
              ? res.headers['anthropic-ratelimit-unified-reset']
              : null
            const parsedResetTimestamp = resetHeader ? parseInt(resetHeader, 10) : NaN

            if (isOpusModelRequest) {
              if (!Number.isNaN(parsedResetTimestamp)) {
                await claudeAccountService.markAccountOpusRateLimited(
                  accountId,
                  parsedResetTimestamp
                )
                logger.warn(
                  `🚫 [Stream] Account ${accountId} hit Opus limit, resets at ${new Date(parsedResetTimestamp * 1000).toISOString()}`
                )
              }

              if (isDedicatedOfficialAccount) {
                const limitMessage = this._buildOpusLimitMessage(parsedResetTimestamp)
                if (!responseStream.headersSent) {
                  responseStream.status(403)
                  responseStream.setHeader('Content-Type', 'application/json')
                }
                responseStream.write(
                  JSON.stringify({
                    error: 'opus_weekly_limit',
                    message: limitMessage
                  })
                )
                responseStream.end()
                res.resume()
                resolve()
                return
              }
            } else {
              const rateLimitResetTimestamp = Number.isNaN(parsedResetTimestamp)
                ? null
                : parsedResetTimestamp
              await unifiedClaudeScheduler.markAccountRateLimited(
                accountId,
                accountType,
                sessionHash,
                rateLimitResetTimestamp
              )
              logger.warn(`🚫 [Stream] Rate limit detected for account ${accountId}, status 429`)

              if (isDedicatedOfficialAccount) {
                const limitMessage = this._buildStandardRateLimitMessage(
                  rateLimitResetTimestamp || account?.rateLimitEndAt
                )
                if (!responseStream.headersSent) {
                  responseStream.status(403)
                  responseStream.setHeader('Content-Type', 'application/json')
                }
                responseStream.write(
                  JSON.stringify({
                    error: 'upstream_rate_limited',
                    message: limitMessage
                  })
                )
                responseStream.end()
                res.resume()
                resolve()
                return
              }
            }
          }

          // 将错误处理逻辑封装在一个异步函数中
          const handleErrorResponse = async () => {
            if (res.statusCode === 401) {
              logger.warn(`🔐 [Stream] Unauthorized error (401) detected for account ${accountId}`)

              await this.recordUnauthorizedError(accountId)

              const errorCount = await this.getUnauthorizedErrorCount(accountId)
              logger.info(
                `🔐 [Stream] Account ${accountId} has ${errorCount} consecutive 401 errors in the last 5 minutes`
              )

              if (errorCount >= 1) {
                logger.error(
                  `❌ [Stream] Account ${accountId} encountered 401 error (${errorCount} errors), marking as unauthorized`
                )
                await unifiedClaudeScheduler.markAccountUnauthorized(
                  accountId,
                  accountType,
                  sessionHash
                )
              }
            } else if (res.statusCode === 403) {
              logger.error(
                `🚫 [Stream] Forbidden error (403) detected for account ${accountId}, marking as blocked`
              )
              await unifiedClaudeScheduler.markAccountBlocked(accountId, accountType, sessionHash)
            } else if (res.statusCode === 529) {
              logger.warn(`🚫 [Stream] Overload error (529) detected for account ${accountId}`)

              // 检查是否启用了529错误处理
              if (config.claude.overloadHandling.enabled > 0) {
                try {
                  await claudeAccountService.markAccountOverloaded(accountId)
                  logger.info(
                    `🚫 [Stream] Account ${accountId} marked as overloaded for ${config.claude.overloadHandling.enabled} minutes`
                  )
                } catch (overloadError) {
                  logger.error(
                    `❌ [Stream] Failed to mark account as overloaded: ${accountId}`,
                    overloadError
                  )
                }
              } else {
                logger.info(
                  `🚫 [Stream] 529 error handling is disabled, skipping account overload marking`
                )
              }
            } else if (res.statusCode === 520) {
              // 🆕 520错误处理：Claude官方过载错误，与529同等对待
              logger.warn(`🚫 [Stream] Overload error (520) detected for account ${accountId}`)

              // 检查是否启用了520错误处理
              if (config.claude.overloadHandling.enabled > 0) {
                try {
                  await claudeAccountService.markAccountOverloaded(accountId)
                  logger.info(
                    `🚫 [Stream] Account ${accountId} marked as overloaded for ${config.claude.overloadHandling.enabled} minutes`
                  )
                } catch (overloadError) {
                  logger.error(
                    `❌ [Stream] Failed to mark account as overloaded: ${accountId}`,
                    overloadError
                  )
                }
              } else {
                logger.info(
                  `🚫 [Stream] 520 error handling is disabled, skipping account overload marking`
                )
              }
            } else if (res.statusCode >= 500 && res.statusCode < 600) {
              logger.warn(
                `🔥 [Stream] Server error (${res.statusCode}) detected for account ${accountId}`
              )
              await this._handleServerError(accountId, res.statusCode, sessionHash, '[Stream]')
            }
          }

          // 调用异步错误处理函数
          handleErrorResponse().catch((err) => {
            logger.error('❌ Error in stream error handler:', err)
          })

          logger.error(
            `❌ Claude API returned error status: ${res.statusCode} | Account: ${account?.name || accountId}`
          )
          let errorData = ''

          res.on('data', (chunk) => {
            errorData += chunk.toString()
          })

          res.on('end', () => {
            console.error(': ❌ ', errorData)
            logger.error(
              `❌ Claude API error response (Account: ${account?.name || accountId}):`,
              errorData
            )
            if (this._isOrganizationDisabledError(res.statusCode, errorData)) {
              ;(async () => {
                try {
                  logger.error(
                    `🚫 [Stream] Organization disabled error (400) detected for account ${accountId}, marking as blocked`
                  )
                  await unifiedClaudeScheduler.markAccountBlocked(
                    accountId,
                    accountType,
                    sessionHash
                  )
                } catch (markError) {
                  logger.error(
                    `❌ [Stream] Failed to mark account ${accountId} as blocked after organization disabled error:`,
                    markError
                  )
                }
              })()
            }
            if (!responseStream.destroyed) {
              // 使用智能过滤器处理错误
              const filteredError = IntelligentErrorFilter.filterStreamError(
                res.statusCode,
                errorData
              )

              // 发送过滤后的错误事件
              responseStream.write('event: error\n')
              responseStream.write(`data: ${JSON.stringify(filteredError)}\n\n`)
              responseStream.end()
            }
            reject(new Error(`Claude API error: ${res.statusCode}`))
          })
          return
        }

        let buffer = ''
        const allUsageData = [] // 收集所有的usage事件
        let currentUsageData = {} // 当前正在收集的usage数据
        let rateLimitDetected = false // 限流检测标志

        // 监听数据块，解析SSE并寻找usage信息
        res.on('data', (chunk) => {
          try {
            const chunkStr = chunk.toString()

            buffer += chunkStr

            // 处理完整的SSE行
            const lines = buffer.split('\n')
            buffer = lines.pop() || '' // 保留最后的不完整行

            // 转发已处理的完整行到客户端
            if (lines.length > 0 && !responseStream.destroyed) {
              const linesToForward = lines.join('\n') + (lines.length > 0 ? '\n' : '')
              // 如果有流转换器，应用转换
              if (streamTransformer) {
                const transformed = streamTransformer(linesToForward)
                if (transformed) {
                  responseStream.write(transformed)
                }
              } else {
                responseStream.write(linesToForward)
              }
            }

            for (const line of lines) {
              // 解析SSE数据寻找usage信息
              if (line.startsWith('data:')) {
                const jsonStr = line.slice(5).trimStart()
                if (!jsonStr || jsonStr === '[DONE]') {
                  continue
                }
                try {
                  const data = JSON.parse(jsonStr)

                  // 收集来自不同事件的usage数据
                  if (data.type === 'message_start' && data.message && data.message.usage) {
                    // 新的消息开始，如果之前有数据，先保存
                    if (
                      currentUsageData.input_tokens !== undefined &&
                      currentUsageData.output_tokens !== undefined
                    ) {
                      allUsageData.push({ ...currentUsageData })
                      currentUsageData = {}
                    }

                    // message_start包含input tokens、cache tokens和模型信息
                    currentUsageData.input_tokens = data.message.usage.input_tokens || 0
                    currentUsageData.cache_creation_input_tokens =
                      data.message.usage.cache_creation_input_tokens || 0
                    currentUsageData.cache_read_input_tokens =
                      data.message.usage.cache_read_input_tokens || 0
                    currentUsageData.model = data.message.model

                    // 检查是否有详细的 cache_creation 对象
                    if (
                      data.message.usage.cache_creation &&
                      typeof data.message.usage.cache_creation === 'object'
                    ) {
                      currentUsageData.cache_creation = {
                        ephemeral_5m_input_tokens:
                          data.message.usage.cache_creation.ephemeral_5m_input_tokens || 0,
                        ephemeral_1h_input_tokens:
                          data.message.usage.cache_creation.ephemeral_1h_input_tokens || 0
                      }
                      logger.debug(
                        '📊 Collected detailed cache creation data:',
                        JSON.stringify(currentUsageData.cache_creation)
                      )
                    }

                    logger.debug(
                      '📊 Collected input/cache data from message_start:',
                      JSON.stringify(currentUsageData)
                    )
                  }

                  // message_delta包含最终的output tokens
                  if (
                    data.type === 'message_delta' &&
                    data.usage &&
                    data.usage.output_tokens !== undefined
                  ) {
                    currentUsageData.output_tokens = data.usage.output_tokens || 0

                    logger.debug(
                      '📊 Collected output data from message_delta:',
                      JSON.stringify(currentUsageData)
                    )

                    // 如果已经收集到了input数据和output数据，这是一个完整的usage
                    if (currentUsageData.input_tokens !== undefined) {
                      logger.debug(
                        '🎯 Complete usage data collected for model:',
                        currentUsageData.model,
                        '- Input:',
                        currentUsageData.input_tokens,
                        'Output:',
                        currentUsageData.output_tokens
                      )
                      // 保存到列表中，但不立即触发回调
                      allUsageData.push({ ...currentUsageData })
                      // 重置当前数据，准备接收下一个
                      currentUsageData = {}
                    }
                  }

                  // 检查是否有限流错误
                  if (
                    data.type === 'error' &&
                    data.error &&
                    data.error.message &&
                    data.error.message.toLowerCase().includes("exceed your account's rate limit")
                  ) {
                    rateLimitDetected = true
                    logger.warn(`🚫 Rate limit detected in stream for account ${accountId}`)
                  }
                } catch (parseError) {
                  // 忽略JSON解析错误，继续处理
                  logger.debug('🔍 SSE line not JSON or no usage data:', line.slice(0, 100))
                }
              }
            }
          } catch (error) {
            logger.error('❌ Error processing stream data:', error)
            // 发送错误但不破坏流，让它自然结束
            if (!responseStream.destroyed) {
              responseStream.write('event: error\n')
              responseStream.write(
                `data: ${JSON.stringify({
                  error: 'Stream processing error',
                  message: error.message,
                  timestamp: new Date().toISOString()
                })}\n\n`
              )
            }
          }
        })

        res.on('end', async () => {
          try {
            // 处理缓冲区中剩余的数据
            if (buffer.trim() && !responseStream.destroyed) {
              if (streamTransformer) {
                const transformed = streamTransformer(buffer)
                if (transformed) {
                  responseStream.write(transformed)
                }
              } else {
                responseStream.write(buffer)
              }
            }

            // 确保流正确结束
            if (!responseStream.destroyed) {
              responseStream.end()
            }
          } catch (error) {
            logger.error('❌ Error processing stream end:', error)
          }

          // 如果还有未完成的usage数据，尝试保存
          if (currentUsageData.input_tokens !== undefined) {
            if (currentUsageData.output_tokens === undefined) {
              currentUsageData.output_tokens = 0 // 如果没有output，设为0
            }
            allUsageData.push(currentUsageData)
          }

          // 检查是否捕获到usage数据
          if (allUsageData.length === 0) {
            logger.warn(
              '⚠️ Stream completed but no usage data was captured! This indicates a problem with SSE parsing or Claude API response format.'
            )
          } else {
            // 打印此次请求的所有usage数据汇总
            const totalUsage = allUsageData.reduce(
              (acc, usage) => ({
                input_tokens: (acc.input_tokens || 0) + (usage.input_tokens || 0),
                output_tokens: (acc.output_tokens || 0) + (usage.output_tokens || 0),
                cache_creation_input_tokens:
                  (acc.cache_creation_input_tokens || 0) + (usage.cache_creation_input_tokens || 0),
                cache_read_input_tokens:
                  (acc.cache_read_input_tokens || 0) + (usage.cache_read_input_tokens || 0),
                models: [...(acc.models || []), usage.model].filter(Boolean)
              }),
              {}
            )

            // 打印原始的usage数据为JSON字符串，避免嵌套问题
            logger.info(
              `📊 === Stream Request Usage Summary === Model: ${body.model}, Total Events: ${allUsageData.length}, Usage Data: ${JSON.stringify(allUsageData)}`
            )

            // 一般一个请求只会使用一个模型，即使有多个usage事件也应该合并
            // 计算总的usage
            const finalUsage = {
              input_tokens: totalUsage.input_tokens,
              output_tokens: totalUsage.output_tokens,
              cache_creation_input_tokens: totalUsage.cache_creation_input_tokens,
              cache_read_input_tokens: totalUsage.cache_read_input_tokens,
              model: allUsageData[allUsageData.length - 1].model || body.model // 使用最后一个模型或请求模型
            }

            // 如果有详细的cache_creation数据，合并它们
            let totalEphemeral5m = 0
            let totalEphemeral1h = 0
            allUsageData.forEach((usage) => {
              if (usage.cache_creation && typeof usage.cache_creation === 'object') {
                totalEphemeral5m += usage.cache_creation.ephemeral_5m_input_tokens || 0
                totalEphemeral1h += usage.cache_creation.ephemeral_1h_input_tokens || 0
              }
            })

            // 如果有详细的缓存数据，添加到finalUsage
            if (totalEphemeral5m > 0 || totalEphemeral1h > 0) {
              finalUsage.cache_creation = {
                ephemeral_5m_input_tokens: totalEphemeral5m,
                ephemeral_1h_input_tokens: totalEphemeral1h
              }
              logger.info(
                '📊 Detailed cache creation breakdown:',
                JSON.stringify(finalUsage.cache_creation)
              )
            }

            // 调用一次usageCallback记录合并后的数据
            usageCallback(finalUsage)
          }

          // 提取5小时会话窗口状态
          // 使用大小写不敏感的方式获取响应头
          const get5hStatus = (headers) => {
            if (!headers) {
              return null
            }
            // HTTP头部名称不区分大小写，需要处理不同情况
            return (
              headers['anthropic-ratelimit-unified-5h-status'] ||
              headers['Anthropic-Ratelimit-Unified-5h-Status'] ||
              headers['ANTHROPIC-RATELIMIT-UNIFIED-5H-STATUS']
            )
          }

          const sessionWindowStatus = get5hStatus(res.headers)
          if (sessionWindowStatus) {
            logger.info(`📊 Session window status for account ${accountId}: ${sessionWindowStatus}`)
            // 保存会话窗口状态到账户数据
            await claudeAccountService.updateSessionWindowStatus(accountId, sessionWindowStatus)
          }

          // 处理限流状态
          if (rateLimitDetected || res.statusCode === 429) {
            const resetHeader = res.headers
              ? res.headers['anthropic-ratelimit-unified-reset']
              : null
            const parsedResetTimestamp = resetHeader ? parseInt(resetHeader, 10) : NaN

            if (isOpusModelRequest && !Number.isNaN(parsedResetTimestamp)) {
              await claudeAccountService.markAccountOpusRateLimited(accountId, parsedResetTimestamp)
              logger.warn(
                `🚫 [Stream] Account ${accountId} hit Opus limit, resets at ${new Date(parsedResetTimestamp * 1000).toISOString()}`
              )
            } else {
              const rateLimitResetTimestamp = Number.isNaN(parsedResetTimestamp)
                ? null
                : parsedResetTimestamp

              if (!Number.isNaN(parsedResetTimestamp)) {
                logger.info(
                  `🕐 Extracted rate limit reset timestamp from stream: ${parsedResetTimestamp} (${new Date(parsedResetTimestamp * 1000).toISOString()})`
                )
              }

              await unifiedClaudeScheduler.markAccountRateLimited(
                accountId,
                accountType,
                sessionHash,
                rateLimitResetTimestamp
              )
            }
          } else if (res.statusCode === 200) {
            // 请求成功，清除401和500错误计数
            await this.clearUnauthorizedErrors(accountId)
            await claudeAccountService.clearInternalErrors(accountId)
            // 如果请求成功，检查并移除限流状态
            const isRateLimited = await unifiedClaudeScheduler.isAccountRateLimited(
              accountId,
              accountType
            )
            if (isRateLimited) {
              await unifiedClaudeScheduler.removeAccountRateLimit(accountId, accountType)
            }

            // 如果流式请求成功，检查并移除过载状态
            try {
              const isOverloaded = await claudeAccountService.isAccountOverloaded(accountId)
              if (isOverloaded) {
                await claudeAccountService.removeAccountOverload(accountId)
              }
            } catch (overloadError) {
              logger.error(
                `❌ [Stream] Failed to check/remove overload status for account ${accountId}:`,
                overloadError
              )
            }

            // 只有真实的 Claude Code 请求才更新 headers（流式请求）
            if (
              clientHeaders &&
              Object.keys(clientHeaders).length > 0 &&
              this.isRealClaudeCodeRequest(body)
            ) {
              await claudeCodeHeadersService.storeAccountHeaders(accountId, clientHeaders)
            }
          }

          logger.debug('🌊 Claude stream response with usage capture completed')
          resolve()
        })
      })

      req.on('error', async (error) => {
        logger.error(
          `❌ Claude stream request error (Account: ${account?.name || accountId}):`,
          error.message,
          {
            code: error.code,
            errno: error.errno,
            syscall: error.syscall
          }
        )

        // 根据错误类型提供更具体的错误信息
        let errorMessage = 'Upstream request failed'
        let statusCode = 500
        if (error.code === 'ECONNRESET') {
          errorMessage = 'Connection reset by Claude API server'
          statusCode = 502
        } else if (error.code === 'ENOTFOUND') {
          errorMessage = 'Unable to resolve Claude API hostname'
          statusCode = 502
        } else if (error.code === 'ECONNREFUSED') {
          errorMessage = 'Connection refused by Claude API server'
          statusCode = 502
        } else if (error.code === 'ETIMEDOUT') {
          errorMessage = 'Connection timed out to Claude API server'
          statusCode = 504
        }

        if (!responseStream.headersSent) {
          responseStream.writeHead(statusCode, {
            'Content-Type': 'text/event-stream',
            'Cache-Control': 'no-cache',
            Connection: 'keep-alive'
          })
        }

        if (!responseStream.destroyed) {
          // 发送 SSE 错误事件
          responseStream.write('event: error\n')
          responseStream.write(
            `data: ${JSON.stringify({
              error: errorMessage,
              code: error.code,
              timestamp: new Date().toISOString()
            })}\n\n`
          )
          responseStream.end()
        }
        reject(error)
      })

      req.on('timeout', async () => {
        req.destroy()
        logger.error(`❌ Claude stream request timeout | Account: ${account?.name || accountId}`)

        if (!responseStream.headersSent) {
          responseStream.writeHead(504, {
            'Content-Type': 'text/event-stream',
            'Cache-Control': 'no-cache',
            Connection: 'keep-alive'
          })
        }
        if (!responseStream.destroyed) {
          // 发送 SSE 错误事件
          responseStream.write('event: error\n')
          responseStream.write(
            `data: ${JSON.stringify({
              error: 'Request timeout',
              code: 'TIMEOUT',
              timestamp: new Date().toISOString()
            })}\n\n`
          )
          responseStream.end()
        }
        reject(new Error('Request timeout'))
      })

      // 处理客户端断开连接
      responseStream.on('close', () => {
        logger.debug('🔌 Client disconnected, cleaning up stream')
        if (!req.destroyed) {
          req.destroy()
        }
      })

      // 写入请求体
<<<<<<< HEAD
      req.write(JSON.stringify(body))
      req.end()
    })
  }

  // 🌊 发送流式请求到Claude API
  async _makeClaudeStreamRequest(
    body,
    accessToken,
    proxyAgent,
    clientHeaders,
    responseStream,
    requestOptions = {}
  ) {
    return new Promise((resolve, reject) => {
      const url = new URL(this.claudeApiUrl)

      // 获取过滤后的客户端 headers
      const filteredHeaders = this._filterClientHeaders(clientHeaders)

      const options = {
        hostname: url.hostname,
        port: url.port || 443,
        path: url.pathname,
        method: 'POST',
        headers: {
          'Content-Type': 'application/json',
          Authorization: `Bearer ${accessToken}`,
          'anthropic-version': this.apiVersion,
          ...filteredHeaders
        },
        agent: proxyAgent,
        timeout: config.requestTimeout || 600000
      }

      // 如果客户端没有提供 User-Agent，使用默认值
      if (!filteredHeaders['User-Agent'] && !filteredHeaders['user-agent']) {
        // 第三个方法不支持统一 User-Agent，使用简化逻辑
        const userAgent =
          clientHeaders?.['user-agent'] ||
          clientHeaders?.['User-Agent'] ||
          'claude-cli/1.0.102 (external, cli)'
        options.headers['User-Agent'] = userAgent
      }

      // 使用增强器提供的动态 betaHeader（根据模型类型）
      const dynamicBetaHeader = claudeCodeRequestEnhancer.getBetaHeader(body.model)
      const betaHeader =
        requestOptions?.betaHeader !== undefined
          ? requestOptions.betaHeader
          : dynamicBetaHeader || this.betaHeader
      if (betaHeader) {
        options.headers['anthropic-beta'] = betaHeader
      }

      // 📤 记录发送到上游的流式请求信息（含 user_id）
      const userId = body?.metadata?.user_id || 'N/A'
      logger.info(
        `📤 [UPSTREAM-STREAM] Sending stream request | Model: ${body.model} | UserID: ${userId}`
      )

      const req = https.request(options, (res) => {
        // 设置响应头
        responseStream.statusCode = res.statusCode
        Object.keys(res.headers).forEach((key) => {
          responseStream.setHeader(key, res.headers[key])
        })

        // 管道响应数据
        res.pipe(responseStream)

        res.on('end', () => {
          logger.debug('🌊 Claude stream response completed')
          resolve()
        })
      })

      req.on('error', async (error) => {
        logger.error(`❌ Claude stream request error:`, error.message, {
          code: error.code,
          errno: error.errno,
          syscall: error.syscall
        })

        // 根据错误类型提供更具体的错误信息
        let errorMessage = 'Upstream request failed'
        let statusCode = 500
        if (error.code === 'ECONNRESET') {
          errorMessage = 'Connection reset by Claude API server'
          statusCode = 502
        } else if (error.code === 'ENOTFOUND') {
          errorMessage = 'Unable to resolve Claude API hostname'
          statusCode = 502
        } else if (error.code === 'ECONNREFUSED') {
          errorMessage = 'Connection refused by Claude API server'
          statusCode = 502
        } else if (error.code === 'ETIMEDOUT') {
          errorMessage = 'Connection timed out to Claude API server'
          statusCode = 504
        }

        if (!responseStream.headersSent) {
          responseStream.writeHead(statusCode, {
            'Content-Type': 'text/event-stream',
            'Cache-Control': 'no-cache',
            Connection: 'keep-alive'
          })
        }

        if (!responseStream.destroyed) {
          // 发送 SSE 错误事件
          responseStream.write('event: error\n')
          responseStream.write(
            `data: ${JSON.stringify({
              error: errorMessage,
              code: error.code,
              timestamp: new Date().toISOString()
            })}\n\n`
          )
          responseStream.end()
        }
        reject(error)
      })

      req.on('timeout', async () => {
        req.destroy()
        logger.error(`❌ Claude stream request timeout`)

        if (!responseStream.headersSent) {
          responseStream.writeHead(504, {
            'Content-Type': 'text/event-stream',
            'Cache-Control': 'no-cache',
            Connection: 'keep-alive'
          })
        }
        if (!responseStream.destroyed) {
          // 发送 SSE 错误事件
          responseStream.write('event: error\n')
          responseStream.write(
            `data: ${JSON.stringify({
              error: 'Request timeout',
              code: 'TIMEOUT',
              timestamp: new Date().toISOString()
            })}\n\n`
          )
          responseStream.end()
        }
        reject(new Error('Request timeout'))
      })

      // 处理客户端断开连接
      responseStream.on('close', () => {
        logger.debug('🔌 Client disconnected, cleaning up stream')
        if (!req.destroyed) {
          req.destroy()
        }
      })

      // 写入请求体
      req.write(JSON.stringify(body))
=======
      req.write(JSON.stringify(requestPayload))
>>>>>>> cdc9776a
      req.end()
    })
  }

  // 🛠️ 统一的错误处理方法
  async _handleServerError(accountId, statusCode, _sessionHash = null, context = '') {
    try {
      await claudeAccountService.recordServerError(accountId, statusCode)
      const errorCount = await claudeAccountService.getServerErrorCount(accountId)

      // 根据错误类型设置不同的阈值和日志前缀
      const isTimeout = statusCode === 504
      const threshold = 3 // 统一使用3次阈值
      const prefix = context ? `${context} ` : ''

      logger.warn(
        `⏱️ ${prefix}${isTimeout ? 'Timeout' : 'Server'} error for account ${accountId}, error count: ${errorCount}/${threshold}`
      )

      if (errorCount > threshold) {
        const errorTypeLabel = isTimeout ? 'timeout' : '5xx'
        // ⚠️ 只记录5xx/504告警，不再自动停止调度，避免上游抖动导致误停
        logger.error(
          `❌ ${prefix}Account ${accountId} exceeded ${errorTypeLabel} error threshold (${errorCount} errors), please investigate upstream stability`
        )
      }
    } catch (handlingError) {
      logger.error(`❌ Failed to handle ${context} server error:`, handlingError)
    }
  }

  // 🔄 重试逻辑
  async _retryRequest(requestFunc, maxRetries = 3) {
    let lastError

    for (let i = 0; i < maxRetries; i++) {
      try {
        return await requestFunc()
      } catch (error) {
        lastError = error

        if (i < maxRetries - 1) {
          const delay = Math.pow(2, i) * 1000 // 指数退避
          logger.warn(`⏳ Retry ${i + 1}/${maxRetries} in ${delay}ms: ${error.message}`)
          await new Promise((resolve) => setTimeout(resolve, delay))
        }
      }
    }

    throw lastError
  }

  // 🔐 记录401未授权错误
  async recordUnauthorizedError(accountId) {
    try {
      const key = `claude_account:${accountId}:401_errors`

      // 增加错误计数，设置5分钟过期时间
      await redis.client.incr(key)
      await redis.client.expire(key, 300) // 5分钟

      logger.info(`📝 Recorded 401 error for account ${accountId}`)
    } catch (error) {
      logger.error(`❌ Failed to record 401 error for account ${accountId}:`, error)
    }
  }

  // 🔍 获取401错误计数
  async getUnauthorizedErrorCount(accountId) {
    try {
      const key = `claude_account:${accountId}:401_errors`

      const count = await redis.client.get(key)
      return parseInt(count) || 0
    } catch (error) {
      logger.error(`❌ Failed to get 401 error count for account ${accountId}:`, error)
      return 0
    }
  }

  // 🧹 清除401错误计数
  async clearUnauthorizedErrors(accountId) {
    try {
      const key = `claude_account:${accountId}:401_errors`

      await redis.client.del(key)
      logger.info(`✅ Cleared 401 error count for account ${accountId}`)
    } catch (error) {
      logger.error(`❌ Failed to clear 401 errors for account ${accountId}:`, error)
    }
  }

  // 🔧 动态捕获并获取统一的 User-Agent
  async captureAndGetUnifiedUserAgent(clientHeaders, account) {
    if (account.useUnifiedUserAgent !== 'true') {
      return null
    }

    const CACHE_KEY = 'claude_code_user_agent:daily'
    const TTL = 90000 // 25小时

    // ⚠️ 重要：这里通过正则表达式判断是否为 Claude Code 客户端
    // 如果未来 Claude Code 的 User-Agent 格式发生变化，需要更新这个正则表达式
    // 当前已知格式：claude-cli/1.0.119 (external, cli)
    const CLAUDE_CODE_UA_PATTERN = /^claude-cli\/[\d.]+\s+\(/i

    const clientUA = clientHeaders?.['user-agent'] || clientHeaders?.['User-Agent']
    let cachedUA = await redis.client.get(CACHE_KEY)

    if (clientUA && CLAUDE_CODE_UA_PATTERN.test(clientUA)) {
      if (!cachedUA) {
        // 没有缓存，直接存储
        await redis.client.setex(CACHE_KEY, TTL, clientUA)
        logger.info(`📱 Captured unified Claude Code User-Agent: ${clientUA}`)
        cachedUA = clientUA
      } else {
        // 有缓存，比较版本号，保存更新的版本
        const shouldUpdate = this.compareClaudeCodeVersions(clientUA, cachedUA)
        if (shouldUpdate) {
          await redis.client.setex(CACHE_KEY, TTL, clientUA)
          logger.info(`🔄 Updated to newer Claude Code User-Agent: ${clientUA} (was: ${cachedUA})`)
          cachedUA = clientUA
        } else {
          // 当前版本不比缓存版本新，仅刷新TTL
          await redis.client.expire(CACHE_KEY, TTL)
        }
      }
    }

    return cachedUA // 没有缓存返回 null
  }

  // 🔄 比较Claude Code版本号，判断是否需要更新
  // 返回 true 表示 newUA 版本更新，需要更新缓存
  compareClaudeCodeVersions(newUA, cachedUA) {
    try {
      // 提取版本号：claude-cli/1.0.119 (external, cli) -> 1.0.119
      // 支持多段版本号格式，如 1.0.119 、 2.1.0.beta1 等
      const newVersionMatch = newUA.match(/claude-cli\/([\d.]+(?:[a-zA-Z0-9-]*)?)/i)
      const cachedVersionMatch = cachedUA.match(/claude-cli\/([\d.]+(?:[a-zA-Z0-9-]*)?)/i)

      if (!newVersionMatch || !cachedVersionMatch) {
        // 无法解析版本号，优先使用新的
        logger.warn(`⚠️ Unable to parse Claude Code versions: new=${newUA}, cached=${cachedUA}`)
        return true
      }

      const newVersion = newVersionMatch[1]
      const cachedVersion = cachedVersionMatch[1]

      // 比较版本号 (semantic version)
      const compareResult = this.compareSemanticVersions(newVersion, cachedVersion)

      logger.debug(`🔍 Version comparison: ${newVersion} vs ${cachedVersion} = ${compareResult}`)

      return compareResult > 0 // 新版本更大则返回 true
    } catch (error) {
      logger.warn(`⚠️ Error comparing Claude Code versions, defaulting to update: ${error.message}`)
      return true // 出错时优先使用新的
    }
  }

  // 🔢 比较版本号
  // 返回：1 表示 v1 > v2，-1 表示 v1 < v2，0 表示相等
  compareSemanticVersions(version1, version2) {
    // 将版本号字符串按"."分割成数字数组
    const arr1 = version1.split('.')
    const arr2 = version2.split('.')

    // 获取两个版本号数组中的最大长度
    const maxLength = Math.max(arr1.length, arr2.length)

    // 循环遍历，逐段比较版本号
    for (let i = 0; i < maxLength; i++) {
      // 如果某个版本号的某一段不存在，则视为0
      const num1 = parseInt(arr1[i] || 0, 10)
      const num2 = parseInt(arr2[i] || 0, 10)

      if (num1 > num2) {
        return 1 // version1 大于 version2
      }
      if (num1 < num2) {
        return -1 // version1 小于 version2
      }
    }

    return 0 // 两个版本号相等
  }

  // 🎯 健康检查
  async healthCheck() {
    try {
      const accounts = await claudeAccountService.getAllAccounts()
      const activeAccounts = accounts.filter((acc) => acc.isActive && acc.status === 'active')

      return {
        healthy: activeAccounts.length > 0,
        activeAccounts: activeAccounts.length,
        totalAccounts: accounts.length,
        timestamp: new Date().toISOString()
      }
    } catch (error) {
      logger.error('❌ Health check failed:', error)
      return {
        healthy: false,
        error: error.message,
        timestamp: new Date().toISOString()
      }
    }
  }
}

module.exports = new ClaudeRelayService()<|MERGE_RESOLUTION|>--- conflicted
+++ resolved
@@ -981,14 +981,9 @@
     // 判断是否是真实的 Claude Code 请求
     const isRealClaudeCode = this.isRealClaudeCodeRequest(body)
 
-<<<<<<< HEAD
     // 🔒 统一请求头策略：无论是否真实 Claude Code，都使用统一的请求头
     const finalHeaders = {}
-=======
-    // 如果不是真实的 Claude Code 请求，需要使用从账户获取的 Claude Code headers
-    let finalHeaders = { ...filteredHeaders }
     let requestPayload = body
->>>>>>> cdc9776a
 
     // 获取该账号的统一 Claude Code headers
     const claudeCodeHeaders = await claudeCodeHeadersService.getAccountHeaders(
@@ -2017,8 +2012,7 @@
       })
 
       // 写入请求体
-<<<<<<< HEAD
-      req.write(JSON.stringify(body))
+      req.write(JSON.stringify(requestPayload))
       req.end()
     })
   }
@@ -2178,9 +2172,6 @@
 
       // 写入请求体
       req.write(JSON.stringify(body))
-=======
-      req.write(JSON.stringify(requestPayload))
->>>>>>> cdc9776a
       req.end()
     })
   }
