--- conflicted
+++ resolved
@@ -113,41 +113,6 @@
     sessionSecret: process.env.WEB_SESSION_SECRET || 'CHANGE-THIS-SESSION-SECRET'
   },
 
-<<<<<<< HEAD
-  // 🔒 客户端限制配置
-  clientRestrictions: {
-    // 预定义的客户端列表
-    predefinedClients: [
-      {
-        id: 'claude_code',
-        name: 'ClaudeCode',
-        description: 'Official Claude Code CLI',
-        // 匹配 Claude CLI 的 User-Agent
-        // 示例:  claude-cli/1.0.119 (external, cli)
-        userAgentPattern: /^claude-cli\/[\d.]+\s+\(/i
-      },
-      {
-        id: 'gemini_cli',
-        name: 'Gemini-CLI',
-        description: 'Gemini Command Line Interface',
-        // 匹配 GeminiCLI 的 User-Agent
-        // 示例: GeminiCLI/v18.20.8 (darwin; arm64)
-        userAgentPattern: /^GeminiCLI\/v?[\d.]+\s+\(/i
-      }
-      // 添加自定义客户端示例：
-      // {
-      //   id: 'custom_client',
-      //   name: 'My Custom Client',
-      //   description: 'My custom API client',
-      //   userAgentPattern: /^MyClient\/[\d\.]+/i
-      // }
-    ],
-    // 是否允许自定义客户端（未来功能）
-    allowCustomClients: process.env.ALLOW_CUSTOM_CLIENTS === 'true'
-  },
-
-=======
->>>>>>> 3e348cb7
   // 🔐 LDAP 认证配置
   ldap: {
     enabled: process.env.LDAP_ENABLED === 'true',
