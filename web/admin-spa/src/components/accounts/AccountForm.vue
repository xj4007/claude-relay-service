--- conflicted
+++ resolved
@@ -1718,7 +1718,7 @@
                 账户并发限制 (可选)
               </label>
               <input
-                v-model.number="form.accountConcurrencyLimit"
+                v-model.number="form.maxConcurrentTasks"
                 class="form-input w-full border-gray-300 dark:border-gray-600 dark:bg-gray-700 dark:text-gray-200 dark:placeholder-gray-400"
                 min="0"
                 placeholder="0 表示无限制"
@@ -2542,7 +2542,7 @@
               账户并发限制 (可选)
             </label>
             <input
-              v-model.number="form.accountConcurrencyLimit"
+              v-model.number="form.maxConcurrentTasks"
               class="form-input w-full border-gray-300 dark:border-gray-600 dark:bg-gray-700 dark:text-gray-200 dark:placeholder-gray-400"
               min="0"
               placeholder="0 表示无限制"
@@ -3685,13 +3685,8 @@
   dailyQuota: props.account?.dailyQuota || 0,
   dailyUsage: props.account?.dailyUsage || 0,
   quotaResetTime: props.account?.quotaResetTime || '00:00',
-<<<<<<< HEAD
   // 账户并发限制字段
-  accountConcurrencyLimit: props.account?.accountConcurrencyLimit || 0,
-=======
-  // 并发控制字段
   maxConcurrentTasks: props.account?.maxConcurrentTasks || 0,
->>>>>>> ff1b982e
   // Bedrock 特定字段
   accessKeyId: props.account?.accessKeyId || '',
   secretAccessKey: props.account?.secretAccessKey || '',
@@ -4586,16 +4581,13 @@
       // 额度管理字段
       data.dailyQuota = form.value.dailyQuota || 0
       data.quotaResetTime = form.value.quotaResetTime || '00:00'
-<<<<<<< HEAD
       // 账户并发限制字段
-      data.accountConcurrencyLimit = form.value.accountConcurrencyLimit || 0
+      data.maxConcurrentTasks = form.value.maxConcurrentTasks || 0
       // 统一客户端标识字段
       data.useUnifiedClientId = form.value.useUnifiedClientId || false
       data.unifiedClientId = form.value.unifiedClientId || ''
-=======
       // 并发控制字段
       data.maxConcurrentTasks = form.value.maxConcurrentTasks || 0
->>>>>>> ff1b982e
     } else if (form.value.platform === 'openai-responses') {
       // OpenAI-Responses 账户特定数据
       data.baseApi = form.value.baseApi
@@ -4898,16 +4890,13 @@
       // 额度管理字段
       data.dailyQuota = form.value.dailyQuota || 0
       data.quotaResetTime = form.value.quotaResetTime || '00:00'
-<<<<<<< HEAD
       // 账户并发限制字段
-      data.accountConcurrencyLimit = form.value.accountConcurrencyLimit || 0
+      data.maxConcurrentTasks = form.value.maxConcurrentTasks || 0
       // 统一客户端标识字段
       data.useUnifiedClientId = form.value.useUnifiedClientId || false
       data.unifiedClientId = form.value.unifiedClientId || ''
-=======
       // 并发控制字段
       data.maxConcurrentTasks = form.value.maxConcurrentTasks || 0
->>>>>>> ff1b982e
     }
 
     // OpenAI-Responses 特定更新
